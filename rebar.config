%% -*- erlang -*-
{erl_opts, [
            debug_info,
            {parse_transform, lager_transform},
            {i, "./_build/default/plugins/gpb/include"}
           ]}.

{cover_export_enabled, true}.
{cover_enabled, true}.

{deps, [
        {blockchain, {git, "https://github.com/helium/blockchain-core.git",
<<<<<<< HEAD
                      {branch, "pevm/testnet-integration1"}}},
=======
                      {branch, "andymck/check-nonce-during-isvalid"}}},
>>>>>>> aab5d4c7
        {hbbft, {git, "https://github.com/helium/erlang-hbbft.git",
                 {branch, "master"}}},
        {dkg, {git, "https://github.com/helium/erlang-dkg.git", {branch, "master"}}},
        {ecc508, {git, "https://github.com/helium/ecc508.git", {branch, "master"}}},
        {ebus, {git, "https://github.com/helium/ebus.git", {branch, "master"}}},
        {jsx, {git, "https://github.com/talentdeficit/jsx.git", {branch, "v2.8.0"}}},
        {kvc, {git, "https://github.com/etrepum/kvc", {tag, "v1.7.0"}}},
        {longfi, {git, "https://github.com/helium/longfi-erlang", {tag, "0.2.0"}}},
        recon,
        {elli, "3.3.0"},
        {jsonrpc2, {git, "https://github.com/zuiderkwast/jsonrpc2-erlang",
                 {branch, "master"}}}
       ]}.

{xref_checks, [
               undefined_function_calls,
               undefined_functions,
               %locals_not_used,
               deprecated_function_calls,
               deprecated_functions
              ]}.

{plugins, [
           {rebar3_gpb_plugin, "2.15.0"},
           {rebar3_eqc, "1.3.0"}
          ]}.

{gpb_opts, [
    {i, "src"},
    {o_erl, "src/pb"},
    {o_hrl, "src/pb"},
    {msg_name_prefix, "miner_"},
    {msg_name_suffix, "_pb"},
    {module_name_suffix, "_pb"},
    {strings_as_binaries, false},
    type_specs
]}.

{provider_hooks, [
    {pre, [
        {compile, {protobuf, compile}},
        {clean, {protobuf, clean}}
    ]}
]}.

{relx, [
        {release, {'miner', "0.1.0"},
         [miner, runtime_tools, tools, recon]},
        {overlay,
         [
          {copy, "scripts/extensions/genesis", "bin/extensions/genesis"},
          {copy, "scripts/extensions/hbbft", "bin/extensions/hbbft"},
          {copy, "scripts/extensions/info", "bin/extensions/info"},
          {copy, "scripts/extensions/dkg", "bin/extensions/dkg"},
          {copy, "scripts/extensions/authorize", "bin/extensions/authorize"},
          {copy, "scripts/extensions/print_keys", "bin/extensions/print_keys"},
          {copy, "./_build/default/lib/blockchain/scripts/extensions/peer", "bin/extensions/peer"},
          {copy, "./_build/default/lib/blockchain/scripts/extensions/snapshot", "bin/extensions/snapshot"},
          {copy, "./_build/default/lib/blockchain/scripts/extensions/ledger", "bin/extensions/ledger"},
          {copy, "./_build/default/lib/blockchain/scripts/extensions/trace", "bin/extensions/trace"},
          {copy, "./_build/default/lib/blockchain/scripts/extensions/txn", "bin/extensions/txn"},
          {copy, "./_build/default/lib/blockchain/scripts/extensions/repair", "bin/extensions/repair"},
          {template, "config/vm.args", "{{output_dir}}/releases/{{release_version}}/vm.args"}
         ]},
        {extended_start_script_hooks,
         [
          {post_start,
           [
            {wait_for_process, blockchain_worker}
           ]}
         ]},
        {extended_start_script, true},
        {extended_start_script_extensions,
         [
          {genesis, "extensions/genesis"},
          {hbbft, "extensions/hbbft"},
          {peer, "extensions/peer"},
          {snapshot, "extensions/snapshot"},
          {ledger, "extensions/ledger"},
          {info, "extensions/info"},
          {trace, "extensions/trace"},
          {txn, "extensions/txn"},
          {dkg, "extensions/dkg"},
          {authorize, "extensions/authorize"},
          {repair, "extensions/repair"},
          {print_keys, "extensions/print_keys"}
         ]},
        {dev_mode, true},
        {include_erts, false}
       ]}.

{profiles, [
            %% for test and run.sh
            {testdev,
             [
              {relx, [
                      {sys_config, "./config/test.config"},
                      {overlay,
                       [{copy, "config/sys.config", "config/sys.config"}]},
                      {dev_mode, true},
                      {include_erts, false}]
              }]},
            %% for syncing local miners
            {dev,
             [
              {relx, [
                      {release, {'miner', git},
                       [miner, observer, runtime_tools, tools,wx, recon]},
                      {sys_config, "./config/dev.config"},
                      {overlay,
                       [{copy, "config/sys.config", "config/sys.config"}]},
                      {dev_mode, true},
                      {include_erts, false}]
              }]},
            {aws, [
                   {relx, [
                           {sys_config, "./config/aws.config"},
                           {overlay,
                            [{copy, "config/sys.config", "config/sys.config"}]},
                           {dev_mode, true},
                           {include_erts, false}]}]
            },
            {seed, [
                   {relx, [
                           {sys_config, "./config/seed.config"},
                           {overlay,
                            [{copy, "config/sys.config", "config/sys.config"}]},
                           {dev_mode, true},
                           {include_erts, false}]}]
            },
            {docker, [
              {relx, [
                {release, {miner, "0.1.0"},
                  [miner,
                    tools,
                    runtime_tools,
                    recon]},
                {sys_config, "./config/docker.config"},
                {overlay,
                  [{copy, "config/sys.config", "config/sys.config"}]},
                {dev_mode, false},
                {include_src, false},
                {system_libs, false},
                {include_erts, false}]}]
            },
            {miner1, [{relx, [{release, {'miner1', "0.1.0"}, [miner, observer, runtime_tools, tools, wx, recon]},
                              {sys_config, "./config/test.config"},
                              {overlay,
                               [{template, "config/vm_dev.args",
                                 "{{output_dir}}/releases/{{release_version}}/vm.args"}]}]}]},
            {miner2, [{relx, [{release, {'miner2', "0.1.0"}, [miner, observer, runtime_tools, tools, wx, recon]},
                              {sys_config, "./config/test.config"},
                              {overlay,
                               [{template, "config/vm_dev.args",
                                 "{{output_dir}}/releases/{{release_version}}/vm.args"}]}]}]},
            {miner3, [{relx, [{release, {'miner3', "0.1.0"}, [miner, observer, runtime_tools, tools, wx, recon]},
                              {sys_config, "./config/test.config"},
                              {overlay,
                               [{template, "config/vm_dev.args",
                                 "{{output_dir}}/releases/{{release_version}}/vm.args"}]}]}]},
            {miner4, [{relx, [{release, {'miner4', "0.1.0"}, [miner, observer, runtime_tools, tools, wx, recon]},
                              {sys_config, "./config/test.config"},
                              {overlay,
                               [{template, "config/vm_dev.args",
                                 "{{output_dir}}/releases/{{release_version}}/vm.args"}]}]}]},
            {miner5, [{relx, [{release, {'miner5', "0.1.0"}, [miner, observer, runtime_tools, tools, wx, recon]},
                              {sys_config, "./config/test.config"},
                              {overlay,
                               [{template, "config/vm_dev.args",
                                 "{{output_dir}}/releases/{{release_version}}/vm.args"}]}]}]},
            {miner6, [{relx, [{release, {'miner6', "0.1.0"}, [miner, observer, runtime_tools, tools, wx, recon]},
                              {sys_config, "./config/test.config"},
                              {overlay,
                               [{template, "config/vm_dev.args",
                                 "{{output_dir}}/releases/{{release_version}}/vm.args"}]}]}]},
            {miner7, [{relx, [{release, {'miner7', "0.1.0"}, [miner, observer, runtime_tools, tools, wx, recon]},
                              {sys_config, "./config/test.config"},
                              {overlay,
                               [{template, "config/vm_dev.args",
                                 "{{output_dir}}/releases/{{release_version}}/vm.args"}]}]}]},
            {miner8, [{relx, [{release, {'miner8', "0.1.0"}, [miner, observer, runtime_tools, tools, wx, recon]},
                              {sys_config, "./config/test.config"},
                              {overlay,
                               [{template, "config/vm_dev.args",
                                 "{{output_dir}}/releases/{{release_version}}/vm.args"}]}]}]},
            {prod, [
                    {relx, [
                            {release, {miner, "0.1.0"},
                             [miner,
                              tools,
                              runtime_tools,
                              recon]},
                            {sys_config, "./config/sys.config"},
                            {dev_mode, false},
                            {include_src, false},
                            {system_libs, false},
                            {include_erts, false}]}]
            },
            {validator,
             [
              {relx,
               [
                {release, {miner, {semver, "val"}},
                 [miner,
                  tools,
                  runtime_tools,
                  recon]},
                {sys_config_src, "config/val.config.src"},
                %% {vm_args_src, "config/vm_val.args.src"},
                {overlay,
                 [{copy, "config/sys.config", "config/sys.config"},
                  {template, "config/vm_val.args", "{{output_dir}}/releases/{{release_version}}/vm.args"}]},
                {dev_mode, false},
                {include_erts, true},
                {extended_start_script, true},
                {include_src, false}]}]
            },
            {docker_val, [
              {relx, [
                {release, {miner, {semver, "val"}},
                  [miner,
                    tools,
                    runtime_tools,
                    recon]},
                {sys_config_src, "./config/docker-val.config.src"},
                %% {vm_args_src, "config/vm_val.args.src"},
                {overlay,
                 [{copy, "config/sys.config", "config/sys.config"},
                  {template, "config/vm_val.args", "{{output_dir}}/releases/{{release_version}}/vm.args"}]},
                {dev_mode, false},
                {include_src, false},
                {system_libs, false},
                {include_erts, false}]}]
            },
            {test,
             [
              {overrides, [{add, blockchain, [{erl_opts, [{d, 'TEST'}]}]}]},
              {erl_opts, [nowarn_export_all]},
              {deps, [{meck, "0.8.12"}]}
             ]}
]}.

{ct_opts,
 [{sys_config, "config/test.config"}]}.<|MERGE_RESOLUTION|>--- conflicted
+++ resolved
@@ -10,11 +10,7 @@
 
 {deps, [
         {blockchain, {git, "https://github.com/helium/blockchain-core.git",
-<<<<<<< HEAD
                       {branch, "pevm/testnet-integration1"}}},
-=======
-                      {branch, "andymck/check-nonce-during-isvalid"}}},
->>>>>>> aab5d4c7
         {hbbft, {git, "https://github.com/helium/erlang-hbbft.git",
                  {branch, "master"}}},
         {dkg, {git, "https://github.com/helium/erlang-dkg.git", {branch, "master"}}},
