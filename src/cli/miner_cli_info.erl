%%%-------------------------------------------------------------------
%% @doc miner_cli_info
%% @end
%%%-------------------------------------------------------------------
-module(miner_cli_info).

-behavior(clique_handler).


-export([register_cli/0]).

-export([get_info/0]).


-define(DEFAULT_LOG_HIT_COUNT, "5").                                                        %% the default number of error log hits to return as part of info summary
-define(DEFAULT_LOG_SCAN_RANGE, "500").                                                     %% the default number of error log entries to scan as part of info summary
-define(ONBOARDING_API_URL_BASE, "https://onboarding.dewi.org/api/v2").

register_cli() ->
    register_all_usage(),
    register_all_cmds().

register_all_usage() ->
    lists:foreach(fun(Args) ->
                          apply(clique, register_usage, Args)
                  end,
                  [
                   info_usage(),
                   info_height_usage(),
                   info_in_consensus_usage(),
                   info_name_usage(),
                   info_block_age_usage(),
                   info_p2p_status_usage(),
                   info_onboarding_usage(),
                   info_summary_usage(),
                   info_region_usage()
                  ]).

register_all_cmds() ->
    lists:foreach(fun(Cmds) ->
                          [apply(clique, register_command, Cmd) || Cmd <- Cmds]
                  end,
                  [
                   info_cmd(),
                   info_height_cmd(),
                   info_in_consensus_cmd(),
                   info_name_cmd(),
                   info_block_age_cmd(),
                   info_p2p_status_cmd(),
                   info_onboarding_cmd(),
                   info_summary_cmd(),
                   info_region_cmd()
                  ]).
%%
%% info
%%

info_usage() ->
    [["info"],
     ["miner info commands\n\n",
<<<<<<< HEAD
      "  info height - Get height of the blockchain for this miner.\n",
      "  info in_consensus - Show if this miner is in the consensus_group.\n"
      "  info name - Shows the name of this miner.\n"
      "  info block_age - Get age of the latest block in the chain, in seconds.\n"
      "  info p2p_status - Shows key peer connectivity status of this miner.\n"
      "  info onboarding - Get manufacturing and staking details for this miner.\n"
      "  info summary - Get a collection of key data points for this miner.\n"
=======
      "  info height            - Get height of the blockchain for this miner.\n",
      "  info in_consensus      - Show if this miner is in the consensus_group.\n"
      "  info name              - Shows the name of this miner.\n"
      "  info block_age         - Get age of the latest block in the chain, in seconds.\n"
      "  info p2p_status        - Shows key peer connectivity status of this miner.\n"
      "  info summary           - Get a collection of key data points for this miner.\n"
      "  info region            - Get the operatating region for this miner.\n"
>>>>>>> 6d2cb59e
     ]
    ].

info_cmd() ->
    [
     [["info"], [], [], fun(_, _, _) -> usage end]
    ].


%%
%% info height
%%

info_height_cmd() ->
    [
     [["info", "height"], [], [], fun info_height/3]
    ].

info_height_usage() ->
    [["info", "height"],
     ["info height \n\n",
      "  Get height of the blockchain for this miner.\n\n"
      "  The first number is the current election epoch, and the second is\n"
      "  the block height.  If the second number is displayed with an asterisk (*)\n"
      "  this node has yet to sync past the assumed valid hash in the node config.\n\n"
     ]
    ].

get_info() ->
    Chain = blockchain_worker:blockchain(),
    {ok, Height} = blockchain:height(Chain),
    {ok, SyncHeight} = blockchain:sync_height(Chain),
    {ok, HeadBlock} = blockchain:head_block(Chain),
    {Epoch, _} = blockchain_block_v1:election_info(HeadBlock),
    {Height, SyncHeight, Epoch}.

info_height(["info", "height"], [], []) ->
    {Height, SyncHeight, Epoch0} = get_info(),
    Epoch = integer_to_list(Epoch0),

    case SyncHeight == Height of
        true ->
            [clique_status:text(Epoch ++ "\t\t" ++ integer_to_list(Height))];
        false ->
            [clique_status:text([Epoch, "\t\t", integer_to_list(Height), "\t\t", integer_to_list(SyncHeight), "*"])]
    end;
info_height([_, _, _], [], []) ->
    usage.


%%
%% info in_consensus
%%

info_in_consensus_cmd() ->
    [
     [["info", "in_consensus"], [], [], fun info_in_consensus/3]
    ].

info_in_consensus_usage() ->
    [["info", "in_consensus"],
     ["info in_consensus \n\n",
      "  Get whether this miner is currently in the consensus group.\n\n"
     ]
    ].

info_in_consensus(["info", "in_consensus"], [], []) ->
    [clique_status:text(atom_to_list(miner_consensus_mgr:in_consensus()))];
info_in_consensus([_, _, _], [], []) ->
    usage.

%%
%% info name
%%

info_name_cmd() ->
    [
     [["info", "name"], [], [], fun info_name/3]
    ].

info_name_usage() ->
    [["info", "name"],
     ["info name \n\n",
      "  Get animal name for this miner.\n\n"
     ]
    ].

info_name(["info", "name"], [], []) ->
    {ok, Name} = erl_angry_purple_tiger:animal_name(libp2p_crypto:bin_to_b58(blockchain_swarm:pubkey_bin())),
    [clique_status:text(Name)];
info_name([_, _, _], [], []) ->
    usage.

%%
%% info block_age
%%

info_block_age_cmd() ->
    [
     [["info", "block_age"], [], [], fun info_block_age/3]
    ].

info_block_age_usage() ->
    [["info", "block_age"],
     ["info block_age \n\n",
      "  Get age of the latest block in the chain, in seconds.\n\n"
     ]
    ].

info_block_age(["info", "block_age"], [], []) ->
    Age = miner:block_age(),
    [clique_status:text(integer_to_list(Age))];
info_block_age([_, _, _], [], []) ->
    usage.

%%
%% info p2p_status
%%

info_p2p_status_cmd() ->
    [
     [["info", "p2p_status"], [], [], fun info_p2p_status/3]
    ].

info_p2p_status_usage() ->
    [["info", "p2p_status"],
     ["info p2p_status \n\n",
      "  Returns peer connectivity checks for this miner.\n\n"
     ]
    ].

info_p2p_status(["info", "p2p_status"], [], []) ->
    StatusResults = miner:p2p_status(),
    [clique_status:table(lists:map(fun tuple_to_table_row/1, StatusResults))];

info_p2p_status([_, _, _], [], []) ->
    usage.

%%
%% info region
%%

info_region_cmd() ->
    [
     [["info", "region"], [], [], fun info_region/3]
    ].

info_region_usage() ->
    [["info", "region"],
     ["info region \n\n",
      "  Get the frequency region this miner is operating in \n\n"
      "  If undefined, the region has not yet been confirmed or cannot be determined\n"
      "  Until a region is confirmed, the miner will block tx\n"
     ]
    ].

info_region(["info", "region"], [], []) ->
    case miner_lora:region() of
        {ok, undefined} ->
            {exit_status, 1, [clique_status:text("undefined")]};
        {ok, Region} ->
             [clique_status:text(atom_to_list(Region))]
    end;
info_region([_, _, _], [], []) ->
    usage.

%%
%% info onboarding
%%

info_onboarding_usage() ->
    [["info", "onboarding"],
     ["info onboarding [-k <key>] [-p]\n\n",
      "  Get the manufacturing information for this miner, querying the\n"
      "  Decentralized Wireless Alliance server.\n"
      "\n"
      "  Options\n"
      "\n"
      "    -k, --key <onboarding-key>\n"
      "        Use the specified onboarding key rather than the key for this miner.\n"
      "    -p, --payer\n"
      "        After obtaining the information, just print the manufacturer's payer key\n"
      "        This is the key that should be named when requesting signatures for\n"
      "        transactions that require manufacturer staking.\n"
     ]
    ].

info_onboarding_cmd() ->
    [
     [["info", "onboarding"], [],
        [
            {just_payer, [ {shortname, "p"}, {longname, "payer"}]},
            {key, [ {shortname, "k"}, {longname, "key"}, {datatype, string}]}
        ], fun info_onboarding/3]
    ].

info_onboarding(["info", "onboarding"], [], Flags) ->
    OnboardingKey = case proplists:get_value(key, Flags, undefined) of
        undefined ->
            #{ onboarding_key := MinerOnboardingKey } = miner_keys:keys(),
            MinerOnboardingKey;
        ProvidedKey ->
            ProvidedKey
    end,
    PayerOutputOnly = proplists:is_defined(just_payer, Flags),
    
    case OnboardingKey of
        undefined ->
            error_message("This miner has no onboarding key, no onboarding info available.");
        OK ->
            case onboarding_info_for_key(OK) of
                {ok, OnboardingInfo} ->
                    clique_status_for_onboarding_info(OnboardingInfo, PayerOutputOnly);
                notfound ->
                    error_message("No onboarding info found for this miner's onboarding key.");
                {error, Code} ->
                    error_message(io_lib:format("Onboarding server unexcpetedly returned code ~p.", [ Code ]))
            end
    end.

%%
%% Onboarding information is generally divided into two parts: information
%% specific to this miner ("MinerData") and information about its manufacturer
%% ("MakerData").
%%
-spec onboarding_info_for_key(string()) -> {ok, {map(), map()}} | notfound | {error, non_neg_integer()}.
onboarding_info_for_key(OnboardingKey) ->
    Url = ?ONBOARDING_API_URL_BASE ++ "/hotspots/" ++ OnboardingKey, 
    case get_api_json_as_map(Url) of
        {ok, OnboardingResult} ->
            OnboardingData = maps:get(<<"data">>, OnboardingResult),
            MakerData      = maps:get(<<"maker">>, OnboardingData),
            IsMinerData = fun (Key, _Value) -> Key =/= <<"maker">> end,
            MinerData = maps:filter(IsMinerData, OnboardingData),
            {ok, {MinerData, MakerData}};
        notfound -> notfound;
        {error, Code} -> {error, Code}
    end.

-spec clique_status_for_onboarding_info({map(), map()}, boolean()) -> list().
clique_status_for_onboarding_info({MinerData, MakerData}, PayerOutputOnly) ->
    case PayerOutputOnly of
        true -> 
            PayerAddress = maps:get(<<"address">>, MakerData),
            PayerAddressString = binary_to_list(PayerAddress),
            [ clique_status:text(PayerAddressString) ];
        false -> full_status_for_onboarding_info(MinerData, MakerData)
    end.

-spec full_status_for_onboarding_info(map(), map()) -> list().
full_status_for_onboarding_info(MinerData, MakerData) ->
    MinerDisplay = maps:to_list(MinerData),
    MakerDisplay = maps:to_list(MakerData),
    [
        clique_status:text("\n********************\nGeneral Manufacturing Info\n********************\n"),
        clique_status:table(lists:map(fun tuple_to_table_row/1, MinerDisplay)),
        clique_status:text("\n********************\nManufacturer Info\n********************\n"),
        clique_status:table(lists:map(fun tuple_to_table_row/1, MakerDisplay))
    ].

%%
%% info summary
%%

info_summary_cmd() ->
    [
     [["info", "summary"], [],
      [{error_count, [  {shortname, "e"},
                        {longname, "error_count"}]},
       {scan_range, [   {shortname, "s"},
                        {longname, "scan_range"}]}
      ], fun info_summary/3]
    ].

info_summary_usage() ->
    [["info", "summary"],
     ["info summary \n\n",
      "  Get a collection of key data points for this miner.\n\n"
      "  Also returns the last " ++ ?DEFAULT_LOG_HIT_COUNT ++ " error log entries across 3 categories: Transactions, POCs and Other errors.\n"
      "  By default the latest " ++ ?DEFAULT_LOG_SCAN_RANGE ++ " log entries are scanned and the most recent " ++ ?DEFAULT_LOG_HIT_COUNT ++ " hits for each category returned\n\n"
      "Options\n\n"
      "  -e, --error_count <count> "
      "    Set the count of log entries to return per category)\n"
      "  -s, --scan_range <range> "
      "    Set the maximum number of log entries to scan\n\n"

     ]
    ].

get_summary_info(ErrorCount, ScanRange)->
    PubKey = blockchain_swarm:pubkey_bin(),
    Chain = blockchain_worker:blockchain(),

    %% get gateway info
    {ok, MinerName} = erl_angry_purple_tiger:animal_name(libp2p_crypto:bin_to_b58(PubKey)),
    Macs = get_mac_addrs(),
    BlockAge = miner:block_age(),
    Uptime = get_uptime(),
    FirmwareVersion = get_firmware_version(),
    GWInfo = get_gateway_info(Chain, PubKey),

    % get height data
    {ok, Height} = blockchain:height(Chain),
    {ok, SyncHeight} = blockchain:sync_height(Chain),
    SyncHeight0 = format_sync_height(SyncHeight, Height),

    %% get epoch
    {ok, HeadBlock} = blockchain:head_block(Chain),
    {Epoch, _} = blockchain_block_v1:election_info(HeadBlock),

    %% get peerbook count
    Swarm = blockchain_swarm:swarm(),
    Peerbook = libp2p_swarm:peerbook(Swarm),
    PeerBookEntryCount = length(libp2p_peerbook:values(Peerbook)),

    %% get recent error log entries
    {POCErrors, TxnErrors, GenErrors} = get_log_errors(ErrorCount, ScanRange),

    GeneralInfo =
        [   {"miner name", MinerName},
            {"mac addresses", Macs},
            {"block age", BlockAge},
            {"epoch", Epoch},
            {"height", Height},
            {"sync height", SyncHeight0},
            {"uptime", Uptime},
            {"peer book size", PeerBookEntryCount },
            {"firmware version", FirmwareVersion},
            {"gateway details", GWInfo}
        ],
    {GeneralInfo, POCErrors, TxnErrors, GenErrors}.

info_summary(["info", "summary"], _Keys, Flags) ->
    ErrorCount = proplists:get_value(error_count, Flags, ?DEFAULT_LOG_HIT_COUNT),
    ScanRange = proplists:get_value(scan_range, Flags, ?DEFAULT_LOG_SCAN_RANGE),
    do_info_summary(ErrorCount, ScanRange).

do_info_summary(ErrorCount, ScanRange) ->
    {GeneralInfo, POCErrorInfo,
        TxnErrorInfo, GenErrorInfo} = get_summary_info(ErrorCount, ScanRange),

    [   clique_status:text("\n********************\nMiner General Info\n********************\n"),
        clique_status:table(lists:map(fun tuple_to_table_row/1, GeneralInfo)),
        clique_status:text("\n********************\nMiner P2P Info\n********************\n"),
        hd(info_p2p_status(["info", "p2p_status"], [], [])),
        clique_status:text("\n********************\nMiner log errors\n********************\n"),
        clique_status:list(  "***** Transaction related errors *****\n\n", TxnErrorInfo),
        clique_status:list(  "***** POC related errors         *****\n\n", POCErrorInfo),
        clique_status:list(  "***** General errors             *****\n\n", GenErrorInfo)

    ].

%%
%% Utility functions.
%%
get_mac_addrs()->
    {ok, IFs} = inet:getifaddrs(),
    Macs = format_macs_from_interfaces(IFs),
    Macs.

get_firmware_version()->
    os:cmd("cat /etc/lsb_release").

get_log_errors(ErrorCount, ScanRange)->
    {ok, BaseDir} = application:get_env(lager, log_root),
    LogPath = lists:concat([BaseDir, "/console.log"]),

    TxnErrors = os:cmd(          "tail -n" ++ ScanRange ++ " " ++ LogPath ++ " | sort -rn |"
                                 "grep -m" ++ ErrorCount ++ " -E \"error.*blockchain_txn|blockchain_txn.*error\""
                                 ),

    POCErrors = os:cmd(          "tail -n" ++ ScanRange ++ " " ++ LogPath ++ " | sort -rn |"
                                 "grep -m" ++ ErrorCount ++ " -E \"error.*miner_poc|miner_poc.*error|error.*blockchain_poc|blockchain_poc.*error\""
                                 ),

    GenErrors = os:cmd(          "tail -n" ++ ScanRange  ++ " " ++ LogPath ++ " | sort -rn |"
                                 "grep -m" ++ ErrorCount ++ " -E \"error\" | "
                                 "grep -Ev \"blockchain_txn|miner_poc|blockchain_poc|absorbing\""
                                 ),

    {[POCErrors], [TxnErrors], [GenErrors]}.

get_uptime()->
    {UpTimeMS, _} = statistics(wall_clock),
    UpTimeSec = (UpTimeMS div 1000) rem 1000000,
    DaysTime = calendar:seconds_to_daystime(UpTimeSec),
    format_days_time(DaysTime).

get_gateway_info(Chain, PubKey)->
    Ledger = blockchain:ledger(Chain),
    case blockchain_ledger_v1:find_gateway_info(PubKey, Ledger) of
        {ok, Gateway} ->
            GWLoc = blockchain_ledger_gateway_v2:location(Gateway),
            GWOwnAddr = libp2p_crypto:pubkey_bin_to_p2p(blockchain_ledger_gateway_v2:owner_address(Gateway)),
            [lists:concat(["Gateway location: ", GWLoc]), lists:concat(["Owner address: ", GWOwnAddr])];
        _ ->
            "gateway not found in ledger"
    end.

%%
%% Query an HTTP/HTTPS endpoint, interpreting the body as JSON, and thence,
%% returning it as a map.
%%
-spec get_api_json_as_map(string()) -> {ok, map()} | notfound | {error, non_neg_integer()}.
get_api_json_as_map(Url) ->
    {ok, Result} = httpc:request(get, {Url,[{"connection", "close"}]}, [], [{body_format, binary}]),
    {HTTPMessage, _Headers, Data} = Result,
    {_HTTPVersion, ReturnCode, _ResponseMessage} = HTTPMessage,
    if
        ReturnCode >= 200 andalso ReturnCode =< 299 -> {ok, jsx:decode(Data, [return_maps])};
        ReturnCode == 404 -> notfound;
        true -> {error, ReturnCode}
    end.

format_sync_height(SyncHeight, Height) when SyncHeight == Height ->
    integer_to_list(SyncHeight);
format_sync_height(SyncHeight, _Height) ->
    integer_to_list(SyncHeight) ++ "*".

format_days_time({Days, {H, M, S}}) when Days < 0 ->
    format_days_time({0, {H, M, S}});
format_days_time({Days, {H, M, S}})->
    lists:concat([Days, " Days, ",H, " Hours, ", M, " Minutes, ", S, " Seconds"]).

format_macs_from_interfaces(IFs)->
    lists:foldl(
        fun({IFName, Prop}, Acc) ->
            case proplists:get_value(hwaddr, Prop) of
                undefined -> Acc;
                HWAddr -> [IFName ++ " : " ++ format_hwaddr(HWAddr) ++ "\n" | Acc]
            end
        end,
    [], IFs).

format_hwaddr(HWAddr)->
   string:to_upper(blockchain_utils:bin_to_hex(list_to_binary(HWAddr))).

tuple_to_table_row({Name, Result}) ->
    [{name, Name}, {result, Result}].

-spec error_message(string()) -> list().
error_message(Text) ->
    [ clique_status:alert([clique_status:text("Error: " ++ Text)]) ].<|MERGE_RESOLUTION|>--- conflicted
+++ resolved
@@ -58,23 +58,14 @@
 info_usage() ->
     [["info"],
      ["miner info commands\n\n",
-<<<<<<< HEAD
-      "  info height - Get height of the blockchain for this miner.\n",
-      "  info in_consensus - Show if this miner is in the consensus_group.\n"
-      "  info name - Shows the name of this miner.\n"
-      "  info block_age - Get age of the latest block in the chain, in seconds.\n"
-      "  info p2p_status - Shows key peer connectivity status of this miner.\n"
-      "  info onboarding - Get manufacturing and staking details for this miner.\n"
-      "  info summary - Get a collection of key data points for this miner.\n"
-=======
       "  info height            - Get height of the blockchain for this miner.\n",
       "  info in_consensus      - Show if this miner is in the consensus_group.\n"
       "  info name              - Shows the name of this miner.\n"
       "  info block_age         - Get age of the latest block in the chain, in seconds.\n"
       "  info p2p_status        - Shows key peer connectivity status of this miner.\n"
+      "  info onboarding        - Get manufacturing and staking details for this miner.\n"
       "  info summary           - Get a collection of key data points for this miner.\n"
       "  info region            - Get the operatating region for this miner.\n"
->>>>>>> 6d2cb59e
      ]
     ].
 
