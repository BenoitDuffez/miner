--- conflicted
+++ resolved
@@ -639,11 +639,7 @@
     MinersAndPorts = miner_ct_utils:pmap(
         fun(I) ->
             MinerName = list_to_atom(integer_to_list(I) ++ miner_ct_utils:randname(5)),
-<<<<<<< HEAD
-            {start_node(MinerName), {45000, 0}}
-=======
             {miner_ct_utils:start_node(MinerName), {45000, 0, JsonRpcBase + I}}
->>>>>>> aab5d4c7
         end,
         lists:seq(1, TotalMiners)
     ),
@@ -664,10 +660,6 @@
 
     {_Miner, {_TCPPort, _UDPPort, _JsonRpcPort}, _ECDH, _PubKey, Addr, _SigFun} = hd(Keys),
     DefaultRouters = libp2p_crypto:pubkey_bin_to_p2p(Addr),
-<<<<<<< HEAD
-    Context = {LogDir, BaseDir, SeedNodes, TotalMiners, Curve, DefaultRouters, Port},
-    ConfigResult = miner_ct_utils:pmap(fun(N) -> config_node(N, Context) end, Keys),
-=======
 
     ConfigResult = miner_ct_utils:pmap(
         fun({Miner, {TCPPort, UDPPort, JsonRpcPort}, ECDH, PubKey, _Addr, SigFun}) ->
@@ -724,7 +716,6 @@
         end,
         Keys
     ),
->>>>>>> aab5d4c7
 
     Miners = [M || {M, _} <- MinersAndPorts],
     %% check that the config loaded correctly on each miner
@@ -737,9 +728,6 @@
         ConfigResult
     ),
 
-<<<<<<< HEAD
-    Addrs = get_addrs(Miners),
-=======
     Addrs = miner_ct_utils:pmap(
               fun(Miner) ->
                       Swarm = ct_rpc:call(Miner, blockchain_swarm, swarm, [], 2000),
@@ -749,7 +737,6 @@
                       [H|_] = ct_rpc:call(Miner, libp2p_swarm, listen_addrs, [Swarm], 2000),
                       H
               end, Miners),
->>>>>>> aab5d4c7
 
     miner_ct_utils:pmap(
       fun(Miner) ->
@@ -1056,11 +1043,7 @@
               ?predicate_callback_mod => miner,
               ?predicate_callback_fun => test_version,
               ?predicate_threshold => 0.60,
-<<<<<<< HEAD
-              ?monthly_reward => 50000 * 10000000,
-=======
               ?monthly_reward => 5000000 * 1000000,
->>>>>>> aab5d4c7
               ?securities_percent => 0.35,
               ?dc_percent => 0.0,
               ?poc_challengees_percent => 0.19 + 0.16,
