-module(miner_ct_utils).

-include_lib("common_test/include/ct.hrl").
-include_lib("eunit/include/eunit.hrl").
-include_lib("blockchain/include/blockchain_vars.hrl").
-include_lib("blockchain/include/blockchain.hrl").
-include("miner_ct_macros.hrl").

-define(BASE_TMP_DIR, "./_build/test/tmp").
-define(BASE_TMP_DIR_TEMPLATE, "XXXXXXXXXX").

-export([
         init_per_testcase/3,
         end_per_testcase/2,
         pmap/2, pmap/3,
         wait_until/1, wait_until/3,
         wait_until_disconnected/2,
         get_addrs/1,
         start_miner/2,
         start_node/1,
         config_node/2,
         partition_cluster/2,
         heal_cluster/2,
         connect/1,
         count/2,
         randname/1,
         get_config/2,
         get_gw_owner/2,
         get_balance/2,
         get_nonce/2,
         get_dc_balance/2,
         get_dc_nonce/2,
         get_block/2,
         make_vars/1, make_vars/2, make_vars/3,
         tmp_dir/0, tmp_dir/1, nonl/1,
         cleanup_tmp_dir/1,
         init_base_dir_config/3,
         generate_keys/1,
         new_random_key/1,
         stop_miners/1, stop_miners/2,
         start_miners/1, start_miners/2,
         height/1,
         heights/1,
         unique_heights/1,
         consensus_members/1, consensus_members/2,
         miners_by_consensus_state/1,
         in_consensus_miners/1,
         non_consensus_miners/1,
         election_check/4,
         integrate_genesis_block/2,
         shuffle/1,
         partition_miners/2,
         node2addr/2,
         addr2node/2,
         addr_list/1,
         blockchain_worker_check/1,
         wait_for_registration/2, wait_for_registration/3,
         wait_for_app_start/2, wait_for_app_start/3,
         wait_for_app_stop/2, wait_for_app_stop/3,
         wait_for_in_consensus/2, wait_for_in_consensus/3,
         wait_for_chain_var_update/3, wait_for_chain_var_update/4,
         delete_dirs/2,
         initial_dkg/5, initial_dkg/6,
         confirm_balance/3,
         confirm_balance_both_sides/5,
         wait_for_gte/3, wait_for_gte/5,
         wait_for_equalized_heights/1,
         wait_for_chain_stall/1,
         wait_for_chain_stall/2,
         assert_chain_halted/1,
         assert_chain_halted/3,
         assert_chain_advanced/1,
         assert_chain_advanced/3,

         submit_txn/2,
         wait_for_txn/2, wait_for_txn/3, wait_for_txn/4,
         format_txn_mgr_list/1,
         get_txn_block_details/2, get_txn_block_details/3,
         get_txn/2, get_txns/2,
         get_genesis_block/2,
         load_genesis_block/3,

         chain_var_lookup_all/2,
         chain_var_lookup_one/2
        ]).

chain_var_lookup_all(Key, Nodes) ->
    [chain_var_lookup_one(Key, Node) || Node <- Nodes].

chain_var_lookup_one(Key, Node) ->
    Chain = ct_rpc:call(Node, blockchain_worker, blockchain, [], 500),
    Ledger = ct_rpc:call(Node, blockchain, ledger, [Chain]),
    Result = ct_rpc:call(Node, blockchain, config, [Key, Ledger], 500),
    ct:pal("Var lookup. Node:~p, Result:~p", [Node, Result]),
    Result.

-spec assert_chain_advanced([node()]) -> ok.
assert_chain_advanced(Miners) ->
    Height = wait_for_equalized_heights(Miners),
    ?assertMatch(
        ok,
        miner_ct_utils:wait_for_gte(height, Miners, Height + 1),
        "Chain advanced."
    ),
    ok.

assert_chain_advanced(_, _, N) when N =< 0 ->
    ok;
assert_chain_advanced(Miners, Interval, N) ->
    ok = assert_chain_advanced(Miners),
    timer:sleep(Interval),
    assert_chain_advanced(Miners, Interval, N - 1).

-spec assert_chain_halted([node()]) -> ok.
assert_chain_halted(Miners) ->
    assert_chain_halted(Miners, 5000, 20).

-spec assert_chain_halted([node()], timeout(), pos_integer()) -> ok.
assert_chain_halted(Miners, Interval, Retries) ->
    _ = lists:foldl(
        fun (_, HeightPrev) ->
            HeightCurr = wait_for_equalized_heights(Miners),
            ?assertEqual(HeightPrev, HeightCurr, "Chain halted."),
            timer:sleep(Interval),
            HeightCurr
        end,
        wait_for_equalized_heights(Miners),
        lists:duplicate(Retries, {})
    ),
    ok.

wait_for_chain_stall(Miners) ->
    wait_for_chain_stall(Miners, #{}).

-spec wait_for_chain_stall([node()], Options) -> ok | error when
    Options :: #{
        interval      => timeout(),
        retries_max   => pos_integer(),
        streak_target => pos_integer()
    }.
wait_for_chain_stall(Miners, Options=#{}) ->
    State =
        #{
            interval      => maps:get(interval, Options, 5000),
            retries_max   => maps:get(retries_max, Options, 100),
            streak_target => maps:get(streak_target, Options, 5),
            streak_prev   => 0,
            retries_cur   => 0,
            height_prev   => 0
         },
    wait_for_chain_stall_(Miners, State).

wait_for_chain_stall_(_, #{streak_target := Target, streak_prev := Streak}) when Streak >= Target ->
    ok;
wait_for_chain_stall_(_, #{retries_cur := Cur, retries_max := Max}) when Cur >= Max ->
    error;
wait_for_chain_stall_(
    Miners,
    #{
        interval    := Interval,
        streak_prev := StreakPrev,
        height_prev := HeightPrev,
        retries_cur := RetriesCur
    }=State0
) ->
    {HeightCurr, StreakCurr} =
        case wait_for_equalized_heights(Miners) of
            HeightPrev -> {HeightPrev, 1 + StreakPrev};
            HeightCurr0 -> {HeightCurr0, 0}
        end,
    timer:sleep(Interval),
    State1 = State0#{
        height_prev := HeightCurr,
        streak_prev := StreakCurr,
        retries_cur := RetriesCur + 1
    },
    wait_for_chain_stall_(Miners, State1).

-spec wait_for_equalized_heights([node()]) -> non_neg_integer().
wait_for_equalized_heights(Miners) ->
    ?assert(
        miner_ct_utils:wait_until(
            fun() ->
                case unique_heights(Miners) of
                    [_] -> true;
                    [_|_] -> false
                end
            end,
            50,
            1000
        ),
        "Heights equalized."
    ),
    UniqueHeights = unique_heights(Miners),
    ?assertMatch([_], UniqueHeights, "All heights are equal."),
    [Height] = UniqueHeights,
    Height.

stop_miners(Miners) ->
    stop_miners(Miners, 60).

stop_miners(Miners, Retries) ->
    Res = [begin
               ct:pal("capturing env for ~p", [Miner]),
               LagerEnv = ct_rpc:call(Miner, application, get_all_env, [lager]),
               P2PEnv = ct_rpc:call(Miner, application, get_all_env, [libp2p]),
               BlockchainEnv = ct_rpc:call(Miner, application, get_all_env, [blockchain]),
               MinerEnv = ct_rpc:call(Miner, application, get_all_env, [miner]),
               ct:pal("stopping ~p", [Miner]),
               erlang:monitor_node(Miner, true),
               ct_slave:stop(Miner),
               receive
                   {nodedown, Miner} ->
                       ok
               after timer:seconds(Retries) ->
                       error(stop_timeout)
               end,
               ct:pal("stopped ~p", [Miner]),
               {Miner, [{lager, LagerEnv}, {libp2p, P2PEnv}, {blockchain, BlockchainEnv}, {miner, MinerEnv}]}
           end
           || Miner <- Miners],
    Res.

start_miner(Name0, Context) ->
    Name = start_node(Name0),
    Keys = make_keys(Name, {45000, 0}),
    config_node(Keys, Context),
    {Name, Keys}.

start_miners(Miners) ->
    start_miners(Miners, 60).

start_miners(MinersAndEnv, Retries) ->
    [begin
         ct:pal("starting ~p", [Miner]),
         start_node(Miner),
         ct:pal("loading env ~p", [Miner]),
         ok = ct_rpc:call(Miner, application, set_env, [Env]),
         ct:pal("starting miner on ~p", [Miner]),
         {ok, _StartedApps} = ct_rpc:call(Miner, application, ensure_all_started, [miner]),
         ct:pal("started miner on ~p : ~p", [Miner, _StartedApps])
     end
     || {Miner, Env} <- MinersAndEnv],
    {Miners, _Env} = lists:unzip(MinersAndEnv),
    ct:pal("waiting for blockchain worker to start on ~p", [Miners]),
    ok = miner_ct_utils:wait_for_registration(Miners, blockchain_worker, Retries),
    ok.

height(Miner) ->
    C0 = ct_rpc:call(Miner, blockchain_worker, blockchain, []),
    {ok, Height} = ct_rpc:call(Miner, blockchain, height, [C0]),
    ct:pal("miner ~p height ~p", [Miner, Height]),
    Height.

heights(Miners) ->
    lists:foldl(fun(Miner, Acc) ->
                                  C = ct_rpc:call(Miner, blockchain_worker, blockchain, []),
                                  {ok, H} = ct_rpc:call(Miner, blockchain, height, [C]),
                                  [{Miner, H} | Acc]
                          end, [], Miners).

-spec unique_heights([node()]) -> [non_neg_integer()].
unique_heights(Miners) ->
    lists:usort([H || {_, H} <- miner_ct_utils:heights(Miners)]).

consensus_members([]) ->
    error(no_members);
consensus_members([M | Tail]) ->
    case handle_get_consensus_miners(M) of
        {ok, Members} ->
            Members;
        {error, _} ->
            timer:sleep(500),
            consensus_members(Tail)
    end.

consensus_members(Epoch, []) ->
    error({no_members_at_epoch, Epoch});
consensus_members(Epoch, [M | Tail]) ->
    try ct_rpc:call(M, miner_cli_info, get_info, [], 2000) of
        {_, _, Epoch} ->
            {ok, Members} = handle_get_consensus_miners(M),
            Members;
        Other ->
            ct:pal("~p had Epoch ~p", [M, Other]),
            timer:sleep(500),
            consensus_members(Epoch, Tail)
    catch C:E ->
            ct:pal("~p threw error ~p:~p", [M, C, E]),
            timer:sleep(500),
            consensus_members(Epoch, Tail)
    end.

miners_by_consensus_state(Miners)->
    handle_miners_by_consensus(partition, true, Miners).

in_consensus_miners(Miners)->
    handle_miners_by_consensus(filtermap, true, Miners).

non_consensus_miners(Miners)->
    handle_miners_by_consensus(filtermap, false, Miners).

election_check([], _Miners, _AddrList, Owner) ->
    Owner ! seen_all;
election_check(NotSeen0, Miners, AddrList, Owner) ->
    timer:sleep(500),
    NotSeen =
        try
            Members = miner_ct_utils:consensus_members(Miners),
            MinerNames = lists:map(fun(Member)-> miner_ct_utils:addr2node(Member, AddrList) end, Members),
            NotSeen1 = NotSeen0 -- MinerNames,
            Owner ! {not_seen, NotSeen1},
            NotSeen1
        catch _C:_E ->
                NotSeen0
        end,
    election_check(NotSeen, Miners, AddrList, Owner).

integrate_genesis_block(ConsensusMiner, NonConsensusMiners)->
    Blockchain = ct_rpc:call(ConsensusMiner, blockchain_worker, blockchain, []),
    {ok, GenesisBlock} = ct_rpc:call(ConsensusMiner, blockchain, genesis_block, [Blockchain]),

    %% TODO - do we need to assert here on results from genesis load ?
    miner_ct_utils:pmap(fun(M) ->
                            ct_rpc:call(M, blockchain_worker, integrate_genesis_block, [GenesisBlock])
                        end, NonConsensusMiners).

blockchain_worker_check(Miners)->
    lists:all(
        fun(Res) ->
            Res /= undefined
        end,
        lists:foldl(
            fun(Miner, Acc) ->
                R = ct_rpc:call(Miner, blockchain_worker, blockchain, []),
                [R | Acc]
            end, [], Miners)).

confirm_balance(Miners, Addr, Bal) ->
    ?assertAsync(begin
                     Result = lists:all(
                         fun(Miner) ->
                            Bal == miner_ct_utils:get_balance(Miner, Addr)
                         end, Miners)
                 end,
        Result == true, 60, timer:seconds(5)),
    ok.

confirm_balance_both_sides(Miners, PayerAddr, PayeeAddr, PayerBal, PayeeBal) ->
    ?assertAsync(begin
                     Result = lists:all(
                         fun(Miner) ->
                            PayerBal == miner_ct_utils:get_balance(Miner, PayerAddr) andalso
                            PayeeBal == miner_ct_utils:get_balance(Miner, PayeeAddr)
                         end, Miners)
                 end,
        Result == true, 60, timer:seconds(1)),
    ok.


submit_txn(Txn, Miners) ->
    lists:foreach(fun(Miner) ->
                          ct_rpc:call(Miner, blockchain_worker, submit_txn, [Txn])
                  end, Miners).


wait_for_gte(height = Type, Miners, Threshold)->
    wait_for_gte(Type, Miners, Threshold, all, 60);
wait_for_gte(epoch = Type, Miners, Threshold)->
    wait_for_gte(Type, Miners, Threshold, any, 60);
wait_for_gte(height_exactly = Type, Miners, Threshold)->
    wait_for_gte(Type, Miners, Threshold, all, 60).

wait_for_gte(Type, Miners, Threshold, Mod, Retries)->
    Res = ?noAssertAsync(begin
                     lists:Mod(
                        fun(Miner) ->
                             try
                                 handle_gte_type(Type, Miner, Threshold)
                             catch What:Why ->
                                     ct:pal("Failed to check GTE ~p ~p ~p: ~p:~p", [Type, Miner, Threshold, What, Why]),
                                     false
                             end
                        end, miner_ct_utils:shuffle(Miners))
                    end,
        Retries, timer:seconds(1)),
    case Res of
        true -> ok;
        false -> {error, false}
    end.


wait_for_registration(Miners, Mod) ->
    wait_for_registration(Miners, Mod, 300).
wait_for_registration(Miners, Mod, Timeout) ->
    ?assertAsync(begin
                     RegistrationResult
                         = lists:all(
                             fun(Miner) ->
                                     case ct_rpc:call(Miner, erlang, whereis, [Mod], Timeout) of
                                         P when is_pid(P) ->
                                             true;
                                         Other ->
                                             ct:pal("~p result ~p~n", [Miner, Other]),
                                     false
                                     end
                             end, Miners)
                 end,
        RegistrationResult, 90, timer:seconds(1)),
    ok.

wait_for_app_start(Miners, App) ->
    wait_for_app_start(Miners, App, 60).
wait_for_app_start(Miners, App, Retries) ->
    ?assertAsync(begin
                     AppStartResult =
                         lists:all(
                           fun(Miner) ->
                                   case ct_rpc:call(Miner, application, which_applications, []) of
                                       {badrpc, _} ->
                                           false;
                                       Apps ->
                                           lists:keymember(App, 1, Apps)
                                   end
                           end, Miners)
                 end,
        AppStartResult, Retries, 500),
    ok.

wait_for_app_stop(Miners, App) ->
    wait_for_app_stop(Miners, App, 30).
wait_for_app_stop(Miners, App, Retries) ->
    ?assertAsync(begin
                     Result = lists:all(
                         fun(Miner) ->
                             case ct_rpc:call(Miner, application, which_applications, []) of
                                 {badrpc, nodedown} ->
                                     true;
                                 {badrpc, _Which} ->
                                     ct:pal("~p ~p", [Miner, _Which]),
                                     false;
                                 Apps ->
                                     ct:pal("~p ~p", [Miner, Apps]),
                                     not lists:keymember(App, 1, Apps)
                             end
                         end, Miners)
                 end,
        Result == true, Retries, 500),
    ok.



wait_for_in_consensus(Miners, NumInConsensus)->
    wait_for_in_consensus(Miners, NumInConsensus, 500).
wait_for_in_consensus(Miners, NumInConsensus, Timeout)->
    ?assertAsync(begin
                     Result = lists:filtermap(
                         fun(Miner) ->
                             C1 = ct_rpc:call(Miner, blockchain_worker, blockchain, [], Timeout),
                             L1 = ct_rpc:call(Miner, blockchain, ledger, [C1], Timeout),

                             case ct_rpc:call(Miner, blockchain, config, [num_consensus_members, L1], Timeout) of
                                 {ok, _Sz} ->
                                     true == ct_rpc:call(Miner, miner_consensus_mgr, in_consensus, []);
                                 _ ->
                                     %% badrpc
                                     false
                             end
                         end, Miners),
                     ct:pal("size ~p", [length(Result)]),
                     Result
                 end,
        NumInConsensus == length(Result), 60, timer:seconds(1)),
    ok.

wait_for_chain_var_update(Miners, Key, Value)->
    wait_for_chain_var_update(Miners, Key, Value, 20).

wait_for_chain_var_update(Miners, Key, Value, Retries)->
    case wait_until(
           fun() ->
                   lists:all(
                     fun(Miner) ->
                             {ok, Value} == chain_var_lookup_one(Key, Miner)
                     end, miner_ct_utils:shuffle(Miners))
           end,
           Retries * 2, 500) of
        %% back compat
        true -> ok;
        Else -> Else
    end.

delete_dirs(DirWildcard, SubDir)->
    Dirs = filelib:wildcard(DirWildcard),
    [begin
         ct:pal("rm dir ~s", [Dir ++ SubDir]),
         os:cmd("rm -r " ++ Dir ++ SubDir)
     end
     || Dir <- Dirs],
    ok.

initial_dkg(Miners, Txns, Addresses, NumConsensusMembers, Curve)->
    initial_dkg(Miners, Txns, Addresses, NumConsensusMembers, Curve, 60000).
initial_dkg(Miners, Txns, Addresses, NumConsensusMembers, Curve, Timeout) ->
    SuperParent = self(),
    SuperTimeout = Timeout + 5000,
    Threshold = (NumConsensusMembers - 1) div 3,
    spawn(fun() ->
                  Parent = self(),

                  lists:foreach(
                    fun(Miner) ->
                            spawn(fun() ->
                                          Res = ct_rpc:call(Miner, miner_consensus_mgr, initial_dkg,
                                                            [Txns, Addresses, NumConsensusMembers, Curve], Timeout),
                                          Parent ! {Miner, Res}
                                  end)
                    end, Miners),
                  SuperParent ! receive_dkg_results(Threshold, Miners, [])
          end),
    receive
        DKGResults ->
            DKGResults
    after SuperTimeout ->
              {error, dkg_timeout}
    end.

receive_dkg_results(Threshold, [], OKResults) ->
    ct:pal("only ~p completed dkg, lower than threshold of ~p", [OKResults, Threshold]),
    {error, insufficent_dkg_completion};
receive_dkg_results(Threshold, _Miners, OKResults) when length(OKResults) >= Threshold ->
    {ok, OKResults};
receive_dkg_results(Threshold, Miners, OKResults) ->
    receive
        {Miner, ok} ->
            case lists:member(Miner, Miners) of
                true ->
                    receive_dkg_results(Threshold, Miners -- [Miner], [Miner|OKResults]);
                false ->
                    receive_dkg_results(Threshold, Miners, OKResults)
            end;
        {Miner, OtherResult} ->
            ct:pal("Miner ~p failed DKG: ~p", [Miner, OtherResult]),
            receive_dkg_results(Threshold, Miners -- [Miner], OKResults)
    end.



pmap(F, L) ->
    pmap(F, L, timer:seconds(90)).

pmap(F, L, Timeout) ->
    Parent = self(),
    lists:foldl(
      fun(X, N) ->
              spawn_link(fun() ->
                                 Parent ! {pmap, N, F(X)}
                         end),
              N+1
      end, 0, L),
    L2 = [receive
              {pmap, N, R} ->
                  {N,R}
          after Timeout->
                    error(timeout_expired)
          end || _ <- L],
    {_, L3} = lists:unzip(lists:keysort(1, L2)),
    L3.

wait_until(Fun) ->
    wait_until(Fun, 40, 100).
wait_until(Fun, Retry, Delay) when Retry > 0 ->
    Res = Fun(),
    try Res of
        true ->
            true;
        _ when Retry == 1 ->
            false;
        _ ->
            timer:sleep(Delay),
            wait_until(Fun, Retry-1, Delay)
    catch _:_ ->
            timer:sleep(Delay),
            wait_until(Fun, Retry-1, Delay)
    end.

wait_until_offline(Node) ->
    wait_until(fun() ->
                       pang == net_adm:ping(Node)
               end, 60*2, 500).

wait_until_disconnected(Node1, Node2) ->
    wait_until(fun() ->
                       pang == rpc:call(Node1, net_adm, ping, [Node2])
               end, 60*2, 500).

wait_until_connected(Node1, Node2) ->
    wait_until(fun() ->
                       pong == rpc:call(Node1, net_adm, ping, [Node2])
               end, 60*2, 500).

start_node(Name) ->
    CodePath = lists:filter(fun filelib:is_dir/1, code:get_path()),
    %% have the slave nodes monitor the runner node, so they can't outlive it
    NodeConfig = [
                  {monitor_master, true},
                  {boot_timeout, 10},
                  {init_timeout, 10},
                  {startup_timeout, 10},
                  {startup_functions, [
                                       {code, set_path, [CodePath]}
                                      ]}],

    case ct_slave:start(Name, NodeConfig) of
        {ok, Node} ->
            ?assertAsync(Result = net_adm:ping(Node), Result == pong, 60, 500),
            Node;
        {error, already_started, Node} ->
            ct_slave:stop(Name),
            wait_until_offline(Node),
            start_node(Name);
        {error, started_not_connected, Node} ->
            connect(Node),
            ct_slave:stop(Name),
            wait_until_offline(Node),
            start_node(Name);
        Other ->
            Other
    end.

partition_cluster(ANodes, BNodes) ->
    pmap(fun({Node1, Node2}) ->
                 true = rpc:call(Node1, erlang, set_cookie, [Node2, canttouchthis]),
                 true = rpc:call(Node1, erlang, disconnect_node, [Node2]),
                 true = wait_until_disconnected(Node1, Node2)
         end,
         [{Node1, Node2} || Node1 <- ANodes, Node2 <- BNodes]),
    ok.

heal_cluster(ANodes, BNodes) ->
    GoodCookie = erlang:get_cookie(),
    pmap(fun({Node1, Node2}) ->
                 true = rpc:call(Node1, erlang, set_cookie, [Node2, GoodCookie]),
                 true = wait_until_connected(Node1, Node2)
         end,
         [{Node1, Node2} || Node1 <- ANodes, Node2 <- BNodes]),
    ok.

connect(Node) ->
    connect(Node, true).

connect(NodeStr, Auto) when is_list(NodeStr) ->
    connect(erlang:list_to_atom(lists:flatten(NodeStr)), Auto);
connect(Node, Auto) when is_atom(Node) ->
    connect(node(), Node, Auto).

connect(Node, Node, _) ->
    {error, self_join};
connect(_, Node, _Auto) ->
    attempt_connect(Node).

attempt_connect(Node) ->
    case net_kernel:connect_node(Node) of
        false ->
            {error, not_reachable};
        true ->
            {ok, connected}
    end.

count(_, []) -> 0;
count(X, [X|XS]) -> 1 + count(X, XS);
count(X, [_|XS]) -> count(X, XS).

randname(N) ->
    randname(N, []).

randname(0, Acc) ->
    Acc;
randname(N, Acc) ->
    randname(N - 1, [rand:uniform(26) + 96 | Acc]).

get_config(Arg, Default) ->
    case os:getenv(Arg, Default) of
        false -> Default;
        T when is_list(T) -> list_to_integer(T);
        T -> T
    end.

shuffle(List) ->
    R = [{rand:uniform(1000000), I} || I <- List],
    O = lists:sort(R),
    {_, S} = lists:unzip(O),
    S.



node2addr(Node, AddrList) ->
    {_, Addr} = lists:keyfind(Node, 1, AddrList),
    Addr.

addr2node(Addr, AddrList) ->
    {Node, _} = lists:keyfind(Addr, 2, AddrList),
    Node.

addr_list(Miners) ->
    miner_ct_utils:pmap(
      fun(M) ->
              Addr = ct_rpc:call(M, blockchain_swarm, pubkey_bin, []),
              {M, Addr}
      end, Miners).

partition_miners(Members, AddrList) ->
    {Miners, _} = lists:unzip(AddrList),
    lists:partition(fun(Miner) ->
                            Addr = miner_ct_utils:node2addr(Miner, AddrList),
                            lists:member(Addr, Members)
                    end, Miners).

init_per_testcase(Mod, TestCase, Config0) ->
    Config = init_base_dir_config(Mod, TestCase, Config0),
    BaseDir = ?config(base_dir, Config),
    LogDir = ?config(log_dir, Config),

    os:cmd(os:find_executable("epmd")++" -daemon"),
    {ok, Hostname} = inet:gethostname(),
    case net_kernel:start([list_to_atom("runner-miner" ++
                                        integer_to_list(erlang:system_time(nanosecond)) ++
                                        "@"++Hostname), shortnames]) of
        {ok, _} -> ok;
        {error, {already_started, _}} -> ok;
        {error, {{already_started, _},_}} -> ok
    end,

    %% Miner configuration, can be input from os env
    TotalMiners =
        case TestCase of
            restart_test ->
                4;
            _ ->
                get_config("T", 8)
        end,
    NumConsensusMembers =
        case TestCase of
            group_change_test ->
                4;
            restart_test ->
                4;
            validator_transition_test ->
                4;
            autoskip_chain_vars_test ->
                4;
            autoskip_on_timeout_test ->
                4;
            _ ->
                get_config("N", 7)
        end,
    SeedNodes = [],
    JsonRpcBase = 4466,
    Port = get_config("PORT", 0),
    Curve = 'SS512',
    BlockTime = get_config("BT", 100),
    BatchSize = get_config("BS", 500),
    Interval = get_config("INT", 5),

    MinersAndPorts = miner_ct_utils:pmap(
        fun(I) ->
            MinerName = list_to_atom(integer_to_list(I) ++ miner_ct_utils:randname(5)),
<<<<<<< HEAD
            {start_node(MinerName), {45000, 0}}
=======
            {miner_ct_utils:start_node(MinerName), {45000, 0, JsonRpcBase + I}}
>>>>>>> b6842105
        end,
        lists:seq(1, TotalMiners)
    ),

    case lists:any(fun({{error, _}, _}) -> true; (_) -> false end, MinersAndPorts) of
        true ->
            %% kill any nodes we started and throw error
            miner_ct_utils:pmap(fun({error, _}) -> ok; (Miner) -> ct_slave:stop(Miner) end, element(1, lists:unzip(MinersAndPorts))),
            throw(hd([ E || {{error, E}, _} <- MinersAndPorts ]));
        false ->
            ok
    end,

    Keys = miner_ct_utils:pmap(
             fun({Miner, Ports}) ->
                     make_keys(Miner, Ports)
             end, MinersAndPorts),

    {_Miner, {_TCPPort, _UDPPort, _JsonRpcPort}, _ECDH, _PubKey, Addr, _SigFun} = hd(Keys),
    DefaultRouters = libp2p_crypto:pubkey_bin_to_p2p(Addr),

<<<<<<< HEAD
    Context = {LogDir, BaseDir, SeedNodes, TotalMiners, Curve, DefaultRouters, Port},
    ConfigResult = miner_ct_utils:pmap(fun(N) -> config_node(N, Context) end, Keys),
=======
    ConfigResult = miner_ct_utils:pmap(
        fun({Miner, {TCPPort, UDPPort, JsonRpcPort}, ECDH, PubKey, _Addr, SigFun}) ->
                ct:pal("Miner ~p", [Miner]),
                ct_rpc:call(Miner, cover, start, []),
                ct_rpc:call(Miner, application, load, [lager]),
                ct_rpc:call(Miner, application, load, [miner]),
                ct_rpc:call(Miner, application, load, [blockchain]),
                ct_rpc:call(Miner, application, load, [libp2p]),
                %% give each miner its own log directory
                LogRoot = LogDir ++ "_" ++ atom_to_list(Miner),
                ct:pal("MinerLogRoot: ~p", [LogRoot]),
                ct_rpc:call(Miner, application, set_env, [lager, log_root, LogRoot]),
                ct_rpc:call(Miner, application, set_env, [lager, metadata_whitelist, [poc_id]]),

                %% set blockchain configuration
                Key = {PubKey, ECDH, SigFun},

                MinerBaseDir = BaseDir ++ "_" ++ atom_to_list(Miner),
                ct:pal("MinerBaseDir: ~p", [MinerBaseDir]),
                %% set blockchain env
                ct_rpc:call(Miner, application, set_env, [blockchain, enable_nat, false]),
                ct_rpc:call(Miner, application, set_env, [blockchain, base_dir, MinerBaseDir]),
                ct_rpc:call(Miner, application, set_env, [blockchain, port, Port]),
                ct_rpc:call(Miner, application, set_env, [blockchain, seed_nodes, SeedNodes]),
                ct_rpc:call(Miner, application, set_env, [blockchain, key, Key]),
                ct_rpc:call(Miner, application, set_env, [blockchain, peer_cache_timeout, 30000]),
                ct_rpc:call(Miner, application, set_env, [blockchain, peerbook_update_interval, 200]),
                ct_rpc:call(Miner, application, set_env, [blockchain, peerbook_allow_rfc1918, true]),
                ct_rpc:call(Miner, application, set_env, [blockchain, disable_poc_v4_target_challenge_age, true]),
                ct_rpc:call(Miner, application, set_env, [blockchain, max_inbound_connections, TotalMiners*2]),
                ct_rpc:call(Miner, application, set_env, [blockchain, outbound_gossip_connections, TotalMiners]),
                ct_rpc:call(Miner, application, set_env, [blockchain, sync_cooldown_time, 5]),
                %ct_rpc:call(Miner, application, set_env, [blockchain, sc_client_handler, miner_test_sc_client_handler]),
                ct_rpc:call(Miner, application, set_env, [blockchain, sc_packet_handler, miner_test_sc_packet_handler]),
                %% set miner configuration
                ct_rpc:call(Miner, application, set_env, [miner, jsonrpc_port, JsonRpcPort]),
                ct_rpc:call(Miner, application, set_env, [miner, curve, Curve]),
                ct_rpc:call(Miner, application, set_env, [miner, radio_device, {{127,0,0,1}, UDPPort, {127,0,0,1}, TCPPort}]),
                ct_rpc:call(Miner, application, set_env, [miner, stabilization_period_start, 2]),
                ct_rpc:call(Miner, application, set_env, [miner, default_routers, [DefaultRouters]]),
                ct_rpc:call(Miner, application, set_env, [miner, region_override, 'US915']),
                ct_rpc:call(Miner, application, set_env, [miner, frequency_data, #{'US915' => [903.9, 904.1, 904.3, 904.5, 904.7, 904.9, 905.1, 905.3],
                      'EU868' => [867.1, 867.3, 867.5, 867.7, 867.9, 868.1, 868.3, 868.5],
                      'EU433' => [433.175, 433.375, 433.575],
                      'CN470' => [486.3, 486.5, 486.7, 486.9, 487.1, 487.3, 487.5, 487.7 ],
                      'CN779' => [779.5, 779.7, 779.9],
                      'AU915' => [916.8, 917.0, 917.2, 917.4, 917.5, 917.6, 917.8, 918.0, 918.2],
                      'AS923' => [923.2, 923.4, 923.6, 923.8, 924.0, 924.2, 924.4, 924.5, 924.6, 924.8],
                      'KR920' => [922.1, 922.3, 922.5, 922.7, 922.9, 923.1, 923.3],
                      'IN865' => [865.0625, 865.4025, 865.985]}]),
                {ok, _StartedApps} = ct_rpc:call(Miner, application, ensure_all_started, [miner]),
            ok
        end,
        Keys
    ),
>>>>>>> b6842105

    Miners = [M || {M, _} <- MinersAndPorts],
    %% check that the config loaded correctly on each miner
    true = lists:all(
        fun(ok) -> true;
        (Res) ->
            ct:pal("config setup failure: ~p", [Res]),
            false
        end,
        ConfigResult
    ),

    Addrs = get_addrs(Miners),

    miner_ct_utils:pmap(
      fun(Miner) ->
              Swarm = ct_rpc:call(Miner, blockchain_swarm, swarm, [], 2000),
              lists:foreach(
                fun(A) ->
                        ct_rpc:call(Miner, libp2p_swarm, connect, [Swarm, A], 2000)
                end, Addrs)
      end, Miners),

    %% make sure each node is gossiping with a majority of its peers
    true = miner_ct_utils:wait_until(
             fun() ->
                     lists:all(
                       fun(Miner) ->
                               try
                                   GossipPeers = ct_rpc:call(Miner, blockchain_swarm, gossip_peers, [], 500),
                                   case length(GossipPeers) >= (length(Miners) / 2) + 1 of
                                       true -> true;
                                       false ->
                                           ct:pal("~p is not connected to enough peers ~p", [Miner, GossipPeers]),
                                           Swarm = ct_rpc:call(Miner, blockchain_swarm, swarm, [], 500),
                                           lists:foreach(
                                             fun(A) ->
                                                     CRes = ct_rpc:call(Miner, libp2p_swarm, connect, [Swarm, A], 500),
                                                     ct:pal("Connecting ~p to ~p: ~p", [Miner, A, CRes])
                                             end, Addrs),
                                           false
                                   end
                               catch _C:_E ->
                                       false
                               end
                       end, Miners)
             end, 200, 150),

    %% accumulate the address of each miner
    MinerTaggedAddresses = lists:foldl(
        fun(Miner, Acc) ->
            Address = ct_rpc:call(Miner, blockchain_swarm, pubkey_bin, []),
            [{Miner, Address} | Acc]
        end,
        [],
        Miners
    ),
    %% save a version of the address list with the miner and address tuple
    %% and then a version with just a list of addresses
    {_Keys, Addresses} = lists:unzip(MinerTaggedAddresses),

    {ok, _} = ct_cover:add_nodes(Miners),

    %% wait until we get confirmation the miners are fully up
    %% which we are determining by the miner_consensus_mgr being registered
    %% QUESTION: is there a better process to use to determine things are healthy
    %%           and which works for both in consensus and non consensus miners?
    ok = miner_ct_utils:wait_for_registration(Miners, miner_consensus_mgr),
    %ok = miner_ct_utils:wait_for_registration(Miners, blockchain_worker),

    UpdatedMinersAndPorts = lists:map(fun({Miner, {TCPPort, _, JsonRpcPort}}) ->
                                              {ok, RandomPort} = ct_rpc:call(Miner, miner_lora, port, []),
                                              ct:pal("~p is listening for packet forwarder on ~p", [Miner, RandomPort]),
                                              {Miner, {TCPPort, RandomPort, JsonRpcPort}}
                                      end, MinersAndPorts),

    [
        {miners, Miners},
        {keys, Keys},
        {ports, UpdatedMinersAndPorts},
        {node_context, Context},
        {addresses, Addresses},
        {tagged_miner_addresses, MinerTaggedAddresses},
        {block_time, BlockTime},
        {batch_size, BatchSize},
        {dkg_curve, Curve},
        {election_interval, Interval},
        {num_consensus_members, NumConsensusMembers},
        {rpc_timeout, timer:seconds(30)}
        | Config
    ].

get_addrs(Miners) ->
    miner_ct_utils:pmap(
      fun(Miner) ->
              Swarm = ct_rpc:call(Miner, blockchain_swarm, swarm, [], 2000),
              true = miner_ct_utils:wait_until(
                       fun() ->
                               length(ct_rpc:call(Miner, libp2p_swarm, listen_addrs, [Swarm], 2000)) > 0
                       end),
              ct:pal("swarm ~p ~p", [Miner, Swarm]),
              [H|_] = ct_rpc:call(Miner, libp2p_swarm, listen_addrs, [Swarm], 2000),
              H
      end, Miners).

make_keys(Miner, Ports) ->
    #{secret := GPriv, public := GPub} =
        libp2p_crypto:generate_keys(ecc_compact),
    GECDH = libp2p_crypto:mk_ecdh_fun(GPriv),
    GAddr = libp2p_crypto:pubkey_to_bin(GPub),
    GSigFun = libp2p_crypto:mk_sig_fun(GPriv),
    {Miner, Ports, GECDH, GPub, GAddr, GSigFun}.

config_node({Miner, {TCPPort, UDPPort}, ECDH, PubKey, _Addr, SigFun},
            {LogDir, BaseDir, SeedNodes, TotalMiners, Curve, DefaultRouters, Port}) ->
    ct:pal("Miner ~p", [Miner]),
    ct_rpc:call(Miner, cover, start, []),
    ct_rpc:call(Miner, application, load, [lager]),
    ct_rpc:call(Miner, application, load, [miner]),
    ct_rpc:call(Miner, application, load, [blockchain]),
    ct_rpc:call(Miner, application, load, [libp2p]),
    %% give each miner its own log directory
    LogRoot = LogDir ++ "_" ++ atom_to_list(Miner),
    ct:pal("MinerLogRoot: ~p", [LogRoot]),
    ct_rpc:call(Miner, application, set_env, [lager, log_root, LogRoot]),
    ct_rpc:call(Miner, application, set_env, [lager, metadata_whitelist, [poc_id]]),

    %% set blockchain configuration
    Key = {PubKey, ECDH, SigFun},

    MinerBaseDir = BaseDir ++ "_" ++ atom_to_list(Miner),
    ct:pal("MinerBaseDir: ~p", [MinerBaseDir]),
    %% set blockchain env
    ct_rpc:call(Miner, application, set_env, [blockchain, enable_nat, false]),
    ct_rpc:call(Miner, application, set_env, [blockchain, base_dir, MinerBaseDir]),
    ct_rpc:call(Miner, application, set_env, [blockchain, port, Port]),
    ct_rpc:call(Miner, application, set_env, [blockchain, seed_nodes, SeedNodes]),
    ct_rpc:call(Miner, application, set_env, [blockchain, key, Key]),
    ct_rpc:call(Miner, application, set_env, [blockchain, peer_cache_timeout, 30000]),
    ct_rpc:call(Miner, application, set_env, [blockchain, peerbook_update_interval, 200]),
    ct_rpc:call(Miner, application, set_env, [blockchain, peerbook_allow_rfc1918, true]),
    ct_rpc:call(Miner, application, set_env, [blockchain, disable_poc_v4_target_challenge_age, true]),
    ct_rpc:call(Miner, application, set_env, [blockchain, max_inbound_connections, TotalMiners*2]),
    ct_rpc:call(Miner, application, set_env, [blockchain, outbound_gossip_connections, TotalMiners]),
    ct_rpc:call(Miner, application, set_env, [blockchain, sync_cooldown_time, 5]),
    %% ct_rpc:call(Miner, application, set_env, [blockchain, sc_client_handler, miner_test_sc_client_handler]),
    ct_rpc:call(Miner, application, set_env, [blockchain, sc_packet_handler, miner_test_sc_packet_handler]),
    %% set miner configuration
    ct_rpc:call(Miner, application, set_env, [miner, curve, Curve]),
    ct_rpc:call(Miner, application, set_env, [miner, mode, validator]),
    ct_rpc:call(Miner, application, set_env, [miner, radio_device, {{127,0,0,1}, UDPPort, {127,0,0,1}, TCPPort}]),
    ct_rpc:call(Miner, application, set_env, [miner, stabilization_period_start, 2]),
    ct_rpc:call(Miner, application, set_env, [miner, default_routers, [DefaultRouters]]),
    ct_rpc:call(Miner, application, set_env, [miner, region_override, 'US915']),
    ct_rpc:call(Miner, application, set_env,
                [miner, frequency_data,
                 #{'US915' => [903.9, 904.1, 904.3, 904.5, 904.7, 904.9, 905.1, 905.3],
                   'EU868' => [867.1, 867.3, 867.5, 867.7, 867.9, 868.1, 868.3, 868.5],
                   'EU433' => [433.175, 433.375, 433.575],
                   'CN470' => [486.3, 486.5, 486.7, 486.9, 487.1, 487.3, 487.5, 487.7 ],
                   'CN779' => [779.5, 779.7, 779.9],
                   'AU915' => [916.8, 917.0, 917.2, 917.4, 917.5, 917.6, 917.8, 918.0, 918.2],
                   'AS923' => [923.2, 923.4, 923.6, 923.8, 924.0, 924.2, 924.4, 924.5, 924.6, 924.8],
                   'KR920' => [922.1, 922.3, 922.5, 922.7, 922.9, 923.1, 923.3],
                   'IN865' => [865.0625, 865.4025, 865.985]}]),
    {ok, _StartedApps} = ct_rpc:call(Miner, application, ensure_all_started, [miner]),
    ok.

end_per_testcase(TestCase, Config) ->
    Miners = ?config(miners, Config),
    miner_ct_utils:pmap(fun(Miner) -> ct_slave:stop(Miner) end, Miners),
    case ?config(tc_status, Config) of
        ok ->
            %% test passed, we can cleanup
            cleanup_per_testcase(TestCase, Config);
        _ ->
            %% leave results alone for analysis
            ok
    end,
    {comment, done}.

cleanup_per_testcase(_TestCase, Config) ->
    Miners = ?config(miners, Config),
    BaseDir = ?config(base_dir, Config),
    LogDir = ?config(log_dir, Config),
    lists:foreach(fun(Miner) ->
                          LogRoot = LogDir ++ "_" ++ atom_to_list(Miner),
                          Res = os:cmd("rm -rf " ++ LogRoot),
                          ct:pal("rm -rf ~p -> ~p", [LogRoot, Res]),
                          DataDir = BaseDir ++ "_" ++ atom_to_list(Miner),
                          Res2 = os:cmd("rm -rf " ++ DataDir),
                          ct:pal("rm -rf ~p -> ~p", [DataDir, Res2]),
                          ok
                  end, Miners).

get_gw_owner(Miner, GwAddr) ->
    case ct_rpc:call(Miner, blockchain_worker, blockchain, []) of
        {badrpc, Error} ->
            Error;
        Chain ->
            case ct_rpc:call(Miner, blockchain, ledger, [Chain]) of
                {badrpc, Error} ->
                    Error;
                Ledger ->
                    case ct_rpc:call(Miner, blockchain_ledger_v1, find_gateway_info,
                                     [GwAddr, Ledger]) of
                        {badrpc, Error} ->
                            Error;
                        {ok, GwInfo} ->
                            ct_rpc:call(Miner, blockchain_ledger_gateway_v2, owner_address,
                                        [GwInfo])
                    end
            end
    end.


get_balance(Miner, Addr) ->
    case ct_rpc:call(Miner, blockchain_worker, blockchain, []) of
        {badrpc, Error} ->
            Error;
        Chain ->
            case ct_rpc:call(Miner, blockchain, ledger, [Chain]) of
                {badrpc, Error} ->
                    Error;
                Ledger ->
                    case ct_rpc:call(Miner, blockchain_ledger_v1, find_entry, [Addr, Ledger]) of
                        {badrpc, Error} ->
                            Error;
                        {ok, Entry} ->
                            ct_rpc:call(Miner, blockchain_ledger_entry_v1, balance, [Entry])
                    end
            end
    end.

get_nonce(Miner, Addr) ->
    case ct_rpc:call(Miner, blockchain_worker, blockchain, []) of
        {badrpc, Error} ->
            Error;
        Chain ->
            case ct_rpc:call(Miner, blockchain, ledger, [Chain]) of
                {badrpc, Error} ->
                    Error;
                Ledger ->
                    case ct_rpc:call(Miner, blockchain_ledger_v1, find_entry, [Addr, Ledger]) of
                        {badrpc, Error} ->
                            Error;
                        {ok, Entry} ->
                            ct_rpc:call(Miner, blockchain_ledger_entry_v1, nonce, [Entry])
                    end
            end
    end.

get_dc_balance(Miner, Addr) ->
    case ct_rpc:call(Miner, blockchain_worker, blockchain, []) of
        {badrpc, Error} ->
            Error;
        Chain ->
            case ct_rpc:call(Miner, blockchain, ledger, [Chain]) of
                {badrpc, Error} ->
                    Error;
                Ledger ->
                    case ct_rpc:call(Miner, blockchain_ledger_v1, find_dc_entry, [Addr, Ledger]) of
                        {badrpc, Error} ->
                            Error;
                        {ok, Entry} ->
                            ct_rpc:call(Miner, blockchain_ledger_data_credits_entry_v1, balance, [Entry])
                    end
            end
    end.

get_dc_nonce(Miner, Addr) ->
    case ct_rpc:call(Miner, blockchain_worker, blockchain, []) of
        {badrpc, Error} ->
            Error;
        Chain ->
            case ct_rpc:call(Miner, blockchain, ledger, [Chain]) of
                {badrpc, Error} ->
                    Error;
                Ledger ->
                    case ct_rpc:call(Miner, blockchain_ledger_v1, find_dc_entry, [Addr, Ledger]) of
                        {badrpc, Error} ->
                            Error;
                        {ok, Entry} ->
                            ct_rpc:call(Miner, blockchain_ledger_data_credits_entry_v1, nonce, [Entry])
                    end
            end
    end.



get_block(Block, Miner) ->
    case ct_rpc:call(Miner, blockchain_worker, blockchain, []) of
        {badrpc, Error} ->
            Error;
        Chain ->
            case ct_rpc:call(Miner, blockchain, get_block, [Block, Chain]) of
                {badrpc, Error} ->
                    Error;
                {ok, BlockRec} ->
                    BlockRec
            end
    end.


make_vars(Keys) ->
    make_vars(Keys, #{}).

make_vars(Keys, Map) ->
    make_vars(Keys, Map, modern).

make_vars(Keys, Map, Mode) ->
    Vars1 = #{?chain_vars_version => 2,
              ?block_time => 2,
              ?election_interval => 30,
              ?election_restart_interval => 10,
              ?num_consensus_members => 7,
              ?batch_size => 2500,
              ?vars_commit_delay => 1,
              ?var_gw_inactivity_threshold => 20,
              ?block_version => v1,
              ?dkg_curve => 'SS512',
              ?predicate_callback_mod => miner,
              ?predicate_callback_fun => test_version,
              ?predicate_threshold => 0.60,
              ?monthly_reward => 5000000 * 1000000,
              ?securities_percent => 0.35,
              ?dc_percent => 0.0,
              ?poc_challengees_percent => 0.19 + 0.16,
              ?poc_challengers_percent => 0.09 + 0.06,
              ?poc_witnesses_percent => 0.02 + 0.03,
              ?consensus_percent => 0.10,
              ?election_version => 5,
              ?election_bba_penalty => 0.01,
              ?election_seen_penalty => 0.05,
              ?election_cluster_res => 8,
              ?election_removal_pct => 85,
              ?election_selection_pct => 60,
              ?election_replacement_factor => 4,
              ?election_replacement_slope => 20,
              ?min_score => 0.2,
              ?alpha_decay => 0.007,
              ?beta_decay => 0.0005,
              ?max_staleness => 100000,
              ?min_assert_h3_res => 12,
              ?h3_neighbor_res => 12,
              ?h3_max_grid_distance => 13,
              ?h3_exclusion_ring_dist => 2,
              ?poc_challenge_interval => 10,
              ?poc_version => 3,
              ?poc_path_limit => 7,
              ?poc_typo_fixes => true,
              ?sc_grace_blocks => 4,
              ?validator_version => 2,
              ?validator_minimum_stake => ?bones(10000),
              ?validator_liveness_grace_period => 10,
              ?validator_liveness_interval => 5,
              ?stake_withdrawal_cooldown => 55,
              ?dkg_penalty => 1.0,
              ?tenure_penalty => 1.0,
              ?validator_penalty_filter => 5.0,
              ?penalty_history_limit => 100
             },

    #{secret := Priv, public := Pub} = Keys,
    BinPub = libp2p_crypto:pubkey_to_bin(Pub),

    Vars = maps:merge(Vars1, Map),
        case Mode of
            modern ->
                Txn = blockchain_txn_vars_v1:new(Vars, 1, #{master_key => BinPub}),
                Proof = blockchain_txn_vars_v1:create_proof(Priv, Txn),
                [blockchain_txn_vars_v1:key_proof(Txn, Proof)];
            %% in legacy mode, we have to do without some stuff
            %% because everything will break if there are too many vars
            legacy ->
                %% ideally figure out a few more that are safe to
                %% remove or bring back the splitting code
                LegVars = maps:without([?poc_version, ?poc_path_limit, ?sc_grace_blocks,
                                        ?election_version, ?election_removal_pct, ?election_cluster_res,
                                        ?chain_vars_version, ?block_version, ?election_bba_penalty,
                                        ?election_seen_penalty, ?sc_grace_blocks, ?validator_minimum_stake,
                                        ?validator_liveness_grace_period, ?validator_liveness_interval,
                                        ?poc_typo_fixes, ?election_bba_penalty, ?election_seen_penalty,
                                        ?election_cluster_res, ?stake_withdrawal_cooldown,
                                        ?validator_penalty_filter
                                       ],
                                       Vars),
                Proof = blockchain_txn_vars_v1:legacy_create_proof(Priv, LegVars),
                Txn = blockchain_txn_vars_v1:new(LegVars, 1, #{master_key => BinPub,
                                                               key_proof => Proof}),

                [Txn]

        end.

nonl([$\n|T]) -> nonl(T);
nonl([H|T]) -> [H|nonl(T)];
nonl([]) -> [].

generate_keys(N) ->
    lists:foldl(
        fun(_, Acc) ->
            {PrivKey, PubKey} = new_random_key(ecc_compact),
            SigFun = libp2p_crypto:mk_sig_fun(PrivKey),
            [{libp2p_crypto:pubkey_to_bin(PubKey), {PubKey, PrivKey, SigFun}}|Acc]
        end,
        [],
        lists:seq(1, N)
    ).

new_random_key(Curve) ->
    #{secret := PrivKey, public := PubKey} = libp2p_crypto:generate_keys(Curve),
    {PrivKey, PubKey}.


%%--------------------------------------------------------------------
%% @doc
%% generate a tmp directory to be used as a scratch by eunit tests
%% @end
%%-------------------------------------------------------------------
tmp_dir() ->
    os:cmd("mkdir -p " ++ ?BASE_TMP_DIR),
    create_tmp_dir(?BASE_TMP_DIR_TEMPLATE).
tmp_dir(SubDir) ->
    Path = filename:join(?BASE_TMP_DIR, SubDir),
    os:cmd("mkdir -p " ++ Path),
    create_tmp_dir(Path ++ "/" ++ ?BASE_TMP_DIR_TEMPLATE).

%%--------------------------------------------------------------------
%% @doc
%% Deletes the specified directory
%% @end
%%-------------------------------------------------------------------
-spec cleanup_tmp_dir(list()) -> ok.
cleanup_tmp_dir(Dir)->
    os:cmd("rm -rf " ++ Dir),
    ok.

%%--------------------------------------------------------------------
%% @doc
%% create a tmp directory at the specified path
%% @end
%%-------------------------------------------------------------------
-spec create_tmp_dir(list()) -> list().
create_tmp_dir(Path)->
    ?MODULE:nonl(os:cmd("mktemp -d " ++  Path)).

%%--------------------------------------------------------------------
%% @doc
%% generate a tmp directory based off priv_dir to be used as a scratch by common tests
%% @end
%%-------------------------------------------------------------------
-spec init_base_dir_config(atom(), atom(), Config) -> Config when
    Config :: ct_suite:ct_config().
init_base_dir_config(Mod, TestCase, Config)->
    PrivDir = ?config(priv_dir, Config),
    BaseDir = PrivDir ++ "data/" ++ erlang:atom_to_list(Mod) ++ "_" ++ erlang:atom_to_list(TestCase),
    LogDir = PrivDir ++ "logs/" ++ erlang:atom_to_list(Mod) ++ "_" ++ erlang:atom_to_list(TestCase),
    [
        {base_dir, BaseDir},
        {log_dir, LogDir}
        | Config
    ].

%%--------------------------------------------------------------------
%% @doc
%% Wait for a txn to occur.
%%
%% Examples:
%%
%% CheckType = fun(T) -> blockchain_txn:type(T) == SomeTxnType end,
%% wait_for_txn(Miners, CheckType)
%%
%% CheckTxn = fun(T) -> T == SomeSignedTxn end,
%% wait_for_txn(Miners, CheckTxn)
%%
%% @end
%%-------------------------------------------------------------------
wait_for_txn(Miners, PredFun) ->
    wait_for_txn(Miners, PredFun, timer:seconds(30), true).

wait_for_txn(Miners, PredFun, Timeout) ->
    wait_for_txn(Miners, PredFun, Timeout, true).

wait_for_txn(Miners, PredFun, Timeout, ExpectedResult)->
    %% timeout is in ms, we want to retry every 200
    Count = Timeout div 200,
    ?assertAsync(begin
                     Result = lists:all(
                                fun(Miner) ->
                                        Res = get_txn_block_details(Miner, PredFun, 500),
                                        Res /= []

                                end, miner_ct_utils:shuffle(Miners))
                 end,
                 Result == ExpectedResult, Count, 200),
    ok.

format_txn_mgr_list(TxnList) ->
    maps:fold(fun(Txn, TxnData, Acc) ->
                    TxnMod = blockchain_txn:type(Txn),
                    TxnHash = blockchain_txn:hash(Txn),
                    Acceptions = proplists:get_value(acceptions, TxnData, []),
                    Rejections = proplists:get_value(rejections, TxnData, []),
                    RecvBlockHeight = proplists:get_value(recv_block_height, TxnData, undefined),
                    Dialers = proplists:get_value(dialers, TxnData, undefined),
                      [
                       [{txn_type, atom_to_list(TxnMod)},
                       {txn_hash, io_lib:format("~p", [libp2p_crypto:bin_to_b58(TxnHash)])},
                       {acceptions, length(Acceptions)},
                       {rejections, length(Rejections)},
                       {accepted_block_height, RecvBlockHeight},
                       {active_dialers, length(Dialers)}]
                      | Acc]
              end, [], TxnList).

get_txn_block_details(Miner, PredFun) ->
    get_txn_block_details(Miner, PredFun, timer:seconds(5)).

get_txn_block_details(Miner, PredFun, Timeout) ->
    case ct_rpc:call(Miner, blockchain_worker, blockchain, [], Timeout) of
        {badrpc, Error} ->
            Error;
        Chain ->
            case ct_rpc:call(Miner, blockchain, blocks, [Chain], Timeout) of
                {badrpc, Error} ->
                    Error;
                Blocks ->
                    lists:filter(fun({_Hash, Block}) ->
                                               %% BH = blockchain_block:height(Block),
                                               Txns = blockchain_block:transactions(Block),
                                               ToFind = lists:filter(fun(T) ->
                                                                             PredFun(T)
                                                                     end,
                                                                     Txns),
                                               %% ct:pal("BlockHeight: ~p, ToFind: ~p", [BH, ToFind]),
                                               ToFind /= []
                                       end,
                                       maps:to_list(Blocks))
            end
    end.

get_txn([{_, B}], PredFun) ->
    hd(lists:filter(fun(T) ->
                            PredFun(T)
                    end,
                    blockchain_block:transactions(B))).

get_txns(Blocks, PredFun) when is_map(Blocks) ->
    lists:foldl(fun({_, B}, Acc) ->
                        Acc ++ lists:filter(fun(T) -> PredFun(T) end,
                                            blockchain_block:transactions(B))
                end, [], maps:to_list(Blocks)).


%% ------------------------------------------------------------------
%% Local Helper functions
%% ------------------------------------------------------------------

handle_get_consensus_miners(Miner)->
    try
        Blockchain = ct_rpc:call(Miner, blockchain_worker, blockchain, [], 2000),
        Ledger = ct_rpc:call(Miner, blockchain, ledger, [Blockchain], 2000),
        {ok, Members} = ct_rpc:call(Miner, blockchain_ledger_v1, consensus_members, [Ledger], 2000),
        {ok, Members}
    catch
        _:_  -> {error, miner_down}

    end.

handle_miners_by_consensus(Mod, Bool, Miners)->
    lists:Mod(
            fun(Miner) ->
                Bool == ct_rpc:call(Miner, miner_consensus_mgr, in_consensus, [])
            end, Miners).

handle_gte_type(height, Miner, Threshold)->
    C0 = ct_rpc:call(Miner, blockchain_worker, blockchain, [], 2000),
    {ok, Height} = ct_rpc:call(Miner, blockchain, height, [C0], 2000),
    case Height >= Threshold of
        false ->
            ct:pal("miner ~p height ~p  Threshold ~p", [Miner, Height, Threshold]),
            false;
        true ->
            true
    end;
handle_gte_type(epoch, Miner, Threshold)->
    {Height, _, Epoch} = ct_rpc:call(Miner, miner_cli_info, get_info, [], 2000),
    ct:pal("miner ~p Height ~p Epoch ~p Threshold ~p", [Miner, Height, Epoch, Threshold]),
    Epoch >= Threshold;
handle_gte_type(height_exactly, Miner, Threshold)->
    C = ct_rpc:call(Miner, blockchain_worker, blockchain, []),
    {ok, Ht} = ct_rpc:call(Miner, blockchain, height, [C]),
    ct:pal("miner ~p height ~p Exact Threshold ~p", [Miner, Ht, Threshold]),
    Ht == Threshold.

get_genesis_block(Miners, Config) ->
    RPCTimeout = ?config(rpc_timeout, Config),
    ct:pal("RPCTimeout: ~p", [RPCTimeout]),
    %% obtain the genesis block
    GenesisBlock = get_genesis_block_(Miners, RPCTimeout),
    ?assertNotEqual(undefined, GenesisBlock),
    GenesisBlock.

get_genesis_block_([Miner|Miners], RPCTimeout) ->
    case ct_rpc:call(Miner, blockchain_worker, blockchain, [], RPCTimeout) of
        {badrpc, Reason} ->
            ct:fail(Reason),
            get_genesis_block_(Miners ++ [Miner], RPCTimeout);
        undefined ->
            get_genesis_block_(Miners ++ [Miner], RPCTimeout);
        Chain ->
            {ok, GBlock} = rpc:call(Miner, blockchain, genesis_block, [Chain], RPCTimeout),
            GBlock
    end.

load_genesis_block(GenesisBlock, Miners, Config) ->
    RPCTimeout = ?config(rpc_timeout, Config),
    %% load the genesis block on all the nodes
    lists:foreach(
        fun(Miner) ->
                %% wait for the consensus manager to be booted
                true = miner_ct_utils:wait_until(
                  fun() ->
                          is_boolean(ct_rpc:call(Miner, miner_consensus_mgr, in_consensus, [], RPCTimeout))
                  end),
                case ct_rpc:call(Miner, miner_consensus_mgr, in_consensus, [], RPCTimeout) of
                    true ->
                        ok;
                    false ->
                        Res = ct_rpc:call(Miner, blockchain_worker,
                                          integrate_genesis_block, [GenesisBlock], RPCTimeout),
                        ct:pal("loading genesis ~p block on ~p ~p", [GenesisBlock, Miner, Res]);
                    {badrpc, Reason} ->
                        ct:pal("failed to load genesis block on ~p: ~p", [Miner, Reason])
                end
        end,
        Miners
    ),

    ok = miner_ct_utils:wait_for_gte(height, Miners, 1, all, 30).<|MERGE_RESOLUTION|>--- conflicted
+++ resolved
@@ -765,11 +765,7 @@
     MinersAndPorts = miner_ct_utils:pmap(
         fun(I) ->
             MinerName = list_to_atom(integer_to_list(I) ++ miner_ct_utils:randname(5)),
-<<<<<<< HEAD
-            {start_node(MinerName), {45000, 0}}
-=======
             {miner_ct_utils:start_node(MinerName), {45000, 0, JsonRpcBase + I}}
->>>>>>> b6842105
         end,
         lists:seq(1, TotalMiners)
     ),
@@ -791,66 +787,8 @@
     {_Miner, {_TCPPort, _UDPPort, _JsonRpcPort}, _ECDH, _PubKey, Addr, _SigFun} = hd(Keys),
     DefaultRouters = libp2p_crypto:pubkey_bin_to_p2p(Addr),
 
-<<<<<<< HEAD
     Context = {LogDir, BaseDir, SeedNodes, TotalMiners, Curve, DefaultRouters, Port},
     ConfigResult = miner_ct_utils:pmap(fun(N) -> config_node(N, Context) end, Keys),
-=======
-    ConfigResult = miner_ct_utils:pmap(
-        fun({Miner, {TCPPort, UDPPort, JsonRpcPort}, ECDH, PubKey, _Addr, SigFun}) ->
-                ct:pal("Miner ~p", [Miner]),
-                ct_rpc:call(Miner, cover, start, []),
-                ct_rpc:call(Miner, application, load, [lager]),
-                ct_rpc:call(Miner, application, load, [miner]),
-                ct_rpc:call(Miner, application, load, [blockchain]),
-                ct_rpc:call(Miner, application, load, [libp2p]),
-                %% give each miner its own log directory
-                LogRoot = LogDir ++ "_" ++ atom_to_list(Miner),
-                ct:pal("MinerLogRoot: ~p", [LogRoot]),
-                ct_rpc:call(Miner, application, set_env, [lager, log_root, LogRoot]),
-                ct_rpc:call(Miner, application, set_env, [lager, metadata_whitelist, [poc_id]]),
-
-                %% set blockchain configuration
-                Key = {PubKey, ECDH, SigFun},
-
-                MinerBaseDir = BaseDir ++ "_" ++ atom_to_list(Miner),
-                ct:pal("MinerBaseDir: ~p", [MinerBaseDir]),
-                %% set blockchain env
-                ct_rpc:call(Miner, application, set_env, [blockchain, enable_nat, false]),
-                ct_rpc:call(Miner, application, set_env, [blockchain, base_dir, MinerBaseDir]),
-                ct_rpc:call(Miner, application, set_env, [blockchain, port, Port]),
-                ct_rpc:call(Miner, application, set_env, [blockchain, seed_nodes, SeedNodes]),
-                ct_rpc:call(Miner, application, set_env, [blockchain, key, Key]),
-                ct_rpc:call(Miner, application, set_env, [blockchain, peer_cache_timeout, 30000]),
-                ct_rpc:call(Miner, application, set_env, [blockchain, peerbook_update_interval, 200]),
-                ct_rpc:call(Miner, application, set_env, [blockchain, peerbook_allow_rfc1918, true]),
-                ct_rpc:call(Miner, application, set_env, [blockchain, disable_poc_v4_target_challenge_age, true]),
-                ct_rpc:call(Miner, application, set_env, [blockchain, max_inbound_connections, TotalMiners*2]),
-                ct_rpc:call(Miner, application, set_env, [blockchain, outbound_gossip_connections, TotalMiners]),
-                ct_rpc:call(Miner, application, set_env, [blockchain, sync_cooldown_time, 5]),
-                %ct_rpc:call(Miner, application, set_env, [blockchain, sc_client_handler, miner_test_sc_client_handler]),
-                ct_rpc:call(Miner, application, set_env, [blockchain, sc_packet_handler, miner_test_sc_packet_handler]),
-                %% set miner configuration
-                ct_rpc:call(Miner, application, set_env, [miner, jsonrpc_port, JsonRpcPort]),
-                ct_rpc:call(Miner, application, set_env, [miner, curve, Curve]),
-                ct_rpc:call(Miner, application, set_env, [miner, radio_device, {{127,0,0,1}, UDPPort, {127,0,0,1}, TCPPort}]),
-                ct_rpc:call(Miner, application, set_env, [miner, stabilization_period_start, 2]),
-                ct_rpc:call(Miner, application, set_env, [miner, default_routers, [DefaultRouters]]),
-                ct_rpc:call(Miner, application, set_env, [miner, region_override, 'US915']),
-                ct_rpc:call(Miner, application, set_env, [miner, frequency_data, #{'US915' => [903.9, 904.1, 904.3, 904.5, 904.7, 904.9, 905.1, 905.3],
-                      'EU868' => [867.1, 867.3, 867.5, 867.7, 867.9, 868.1, 868.3, 868.5],
-                      'EU433' => [433.175, 433.375, 433.575],
-                      'CN470' => [486.3, 486.5, 486.7, 486.9, 487.1, 487.3, 487.5, 487.7 ],
-                      'CN779' => [779.5, 779.7, 779.9],
-                      'AU915' => [916.8, 917.0, 917.2, 917.4, 917.5, 917.6, 917.8, 918.0, 918.2],
-                      'AS923' => [923.2, 923.4, 923.6, 923.8, 924.0, 924.2, 924.4, 924.5, 924.6, 924.8],
-                      'KR920' => [922.1, 922.3, 922.5, 922.7, 922.9, 923.1, 923.3],
-                      'IN865' => [865.0625, 865.4025, 865.985]}]),
-                {ok, _StartedApps} = ct_rpc:call(Miner, application, ensure_all_started, [miner]),
-            ok
-        end,
-        Keys
-    ),
->>>>>>> b6842105
 
     Miners = [M || {M, _} <- MinersAndPorts],
     %% check that the config loaded correctly on each miner
@@ -964,7 +902,7 @@
     GSigFun = libp2p_crypto:mk_sig_fun(GPriv),
     {Miner, Ports, GECDH, GPub, GAddr, GSigFun}.
 
-config_node({Miner, {TCPPort, UDPPort}, ECDH, PubKey, _Addr, SigFun},
+config_node({Miner, {TCPPort, UDPPort, JsonRpcPort}, ECDH, PubKey, _Addr, SigFun},
             {LogDir, BaseDir, SeedNodes, TotalMiners, Curve, DefaultRouters, Port}) ->
     ct:pal("Miner ~p", [Miner]),
     ct_rpc:call(Miner, cover, start, []),
@@ -999,6 +937,7 @@
     %% ct_rpc:call(Miner, application, set_env, [blockchain, sc_client_handler, miner_test_sc_client_handler]),
     ct_rpc:call(Miner, application, set_env, [blockchain, sc_packet_handler, miner_test_sc_packet_handler]),
     %% set miner configuration
+    ct_rpc:call(Miner, application, set_env, [miner, jsonrpc_port, JsonRpcPort]),
     ct_rpc:call(Miner, application, set_env, [miner, curve, Curve]),
     ct_rpc:call(Miner, application, set_env, [miner, mode, validator]),
     ct_rpc:call(Miner, application, set_env, [miner, radio_device, {{127,0,0,1}, UDPPort, {127,0,0,1}, TCPPort}]),
