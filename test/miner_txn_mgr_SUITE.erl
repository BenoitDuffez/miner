--- conflicted
+++ resolved
@@ -51,11 +51,7 @@
     NumConsensusMembers = ?config(num_consensus_members, Config),
     BlockTime =
         case _TestCase of
-<<<<<<< HEAD
-            txn_dependent_test -> 2000;
-=======
             txn_dependent_test -> 5000;
->>>>>>> 77ad4881
             _ -> ?config(block_time, Config)
         end,
 
@@ -278,8 +274,6 @@
 
     ok.
 
-<<<<<<< HEAD
-=======
 txn_out_of_sequence_nonce_max_block_spantest(Config) ->
     %% send a payment txn, but with an out sequence nonce
     %% this will result in validations determining undecided and the txn will remain in the txn mgr cache
@@ -351,7 +345,6 @@
 
     ok.
 
->>>>>>> 77ad4881
 txn_dependent_test(Config) ->
     %% send a bunch of out of order dependent txns
     %% they should all end up being accepted in the *same* block
@@ -375,11 +368,7 @@
     Payee = hd(miner_ct_utils:shuffle(ConMiners)),
     PayeeAddr = miner_ct_utils:node2addr(Payee, AddrList),
     {ok, _Pubkey, SigFun, _ECDHFun} = ct_rpc:call(Miner, blockchain_swarm, keys, []),
-<<<<<<< HEAD
-    IgnoredTxns = [blockchain_txn_poc_request_v1_pb],
-=======
     IgnoredTxns = [blockchain_txn_poc_request_v1],
->>>>>>> 77ad4881
     StartNonce = miner_ct_utils:get_nonce(Miner, Addr),
 
     %% prep the txns, 1 - 4
@@ -406,38 +395,16 @@
     %% Wait a few blocks, confirm txns remain in the cache
     ok = miner_ct_utils:wait_for_gte(height_exactly, Miners, Height + 3),
 
-<<<<<<< HEAD
-    %% confirm all txns are still be in txn mgr cache
-    true = miner_ct_utils:wait_until(
-                                        fun()->
-                                            maps:size(get_cached_txns_with_exclusions(Miner, IgnoredTxns)) == 3
-                                        end, 60, 100),
-=======
     %% confirm all 3 submitted txns are still be in txn mgr cache
     true = miner_ct_utils:wait_until(
                                         fun()->
                                             maps:size(get_cached_txns_with_exclusions(Miner, IgnoredTxns)) == 3
                                         end, 60, 200),
->>>>>>> 77ad4881
-
     %% now submit the remaining txn which will have the missing nonce
     %% this should result in both this and the previous txns being accepted by the CG
     %% and cleared out of the txn mgr cache
     ok = ct_rpc:call(Miner, blockchain_worker, submit_txn, [SignedTxn1]),
 
-<<<<<<< HEAD
-    %% Wait one more block
-    ok = miner_ct_utils:wait_for_gte(height_exactly, Miners, Height + 4),
-
-    %% confirm all txns are are gone from the cache within the span of a single block
-    %% ie they are not carrying across blocks
-    true = miner_ct_utils:wait_until(
-                                        fun()->
-                                            maps:size(get_cached_txns_with_exclusions(Miner, IgnoredTxns)) == 0
-                                        end, 60, 100),
-
-    ok = miner_ct_utils:wait_for_gte(height_exactly, Miners, Height + 5),
-=======
     %% we wait one block and hope to see all txns cleared out of the txn mgr cache
     %% this confirms all txns are being submitted in the span of a single block
     %% NOTE: we had to bump block time up to 5secs for this test
@@ -451,7 +418,6 @@
                                         end, 60, 200),
 
     ok = miner_ct_utils:wait_for_gte(height, Miners, Height + 5),
->>>>>>> 77ad4881
 
     ExpectedNonce = StartNonce +4,
     true = nonce_updated_for_miner(Addr, ExpectedNonce, ConMiners),
